--- conflicted
+++ resolved
@@ -250,7 +250,7 @@
     free=random()%MDP_MAX_BINDINGS;
   }
   if (debug & DEBUG_MDPREQUESTS) 
-    DEBUGF("Binding %s:%d",alloca_tohex_sid(subscriber->sid),port);
+    DEBUGF("Binding %s:%d", subscriber ? alloca_tohex_sid(subscriber->sid) : "NULL", port);
   /* Okay, record binding and report success */
   mdp_bindings[free].port=port;
   mdp_bindings[free].subscriber=subscriber;
@@ -280,32 +280,16 @@
     mdp->packetTypeAndFlags|=MDP_NOCRYPT|MDP_NOSIGN;
     break;
   case OF_CRYPTO_CIPHERED:
-<<<<<<< HEAD
     RETURN(WHY("decryption not implemented"));
-      
-=======
-    RETURNNULL(WHYNULL("decryption not implemented"));
-    mdp->packetTypeAndFlags|=MDP_NOSIGN;
-    break;
->>>>>>> b4c92a28
   case OF_CRYPTO_SIGNED:
     {
       /* This call below will dispatch the request for the SAS if we don't
 	 already have it.  In the meantime, we just drop the frame if the SAS
 	 is not available. */
-<<<<<<< HEAD
-      
       if (!f->source->sas_valid){
 	keyring_send_sas_request(f->source);
 	RETURN(WHY("SAS key not currently on record, cannot verify"));
       }
-      
-=======
-      unsigned char *key = keyring_find_sas_public(keyring,mdp->out.src.sid);
-      if (!key)
-	RETURNNULL(WHYNULL("SAS key not currently on record, cannot verify"));
-
->>>>>>> b4c92a28
       /* get payload and following compacted signature */
       b=&f->payload->bytes[f->payload->position];
       len=f->payload->sizeLimit - f->payload->position - crypto_sign_edwards25519sha512batch_BYTES;
@@ -340,7 +324,7 @@
     {
       if (0) DEBUGF("crypted MDP frame for %s", alloca_tohex_sid(mdp->out.dst.sid));
 
-      unsigned char *k=keyring_get_nm_bytes(&mdp->out.dst.sid,&mdp->out.src.sid);
+      unsigned char *k=keyring_get_nm_bytes(mdp->out.dst.sid, mdp->out.src.sid);
       unsigned char *nonce=&f->payload->bytes[f->payload->position];
       int nb=crypto_box_curve25519xsalsa20poly1305_NONCEBYTES;
       int zb=crypto_box_curve25519xsalsa20poly1305_ZEROBYTES;
@@ -802,7 +786,7 @@
       
       /* get pre-computed PKxSK bytes (the slow part of auth-cryption that can be
 	 retained and reused, and use that to do the encryption quickly. */
-      unsigned char *k=keyring_get_nm_bytes(&mdp->out.src.sid,&mdp->out.dst.sid);
+      unsigned char *k=keyring_get_nm_bytes(mdp->out.src.sid, mdp->out.dst.sid);
       if (!k) {
 	op_free(frame);
 	RETURN(WHY("could not compute Curve25519(NxM)")); 
