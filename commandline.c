/*
Serval Distributed Numbering Architecture (DNA)
Copyright (C) 2010-2012 Paul Gardner-Stephen

This program is free software; you can redistribute it and/or
modify it under the terms of the GNU General Public License
as published by the Free Software Foundation; either version 2
of the License, or (at your option) any later version.

This program is distributed in the hope that it will be useful,
but WITHOUT ANY WARRANTY; without even the implied warranty of
MERCHANTABILITY or FITNESS FOR A PARTICULAR PURPOSE.  See the
GNU General Public License for more details.

You should have received a copy of the GNU General Public License
along with this program; if not, write to the Free Software
Foundation, Inc., 51 Franklin Street, Fifth Floor, Boston, MA  02110-1301, USA.
*/

#include <sys/time.h>
#include <sys/wait.h>
#include <math.h>
#include <string.h>
#ifdef HAVE_STRINGS_H
#include <strings.h>
#endif
#include <time.h>
#include <unistd.h>
#include <stdarg.h>
#include <stdlib.h>
#include <stdio.h>
#ifdef HAVE_JNI_H
#include <jni.h>
#endif
#include "serval.h"
#include "rhizome.h"
#include "strbuf.h"

int cli_usage() {
  fprintf(stderr,"\nServal Mesh version <version>.\n");
  fprintf(stderr,"Usage:\n");
  int i,j;
  for(i=0;command_line_options[i].function;i++)
    {
      for(j=0;command_line_options[i].words[j];j++)
	fprintf(stderr," %s",command_line_options[i].words[j]);
      fprintf(stderr,"\n   %s\n",command_line_options[i].description);
    }
  return -1;
}

/* Data structures for accumulating output of a single JNI call.
*/

#ifdef HAVE_JNI_H

#define OUTV_BUFFER_ALLOCSIZE	(8192)

JNIEnv *jni_env = NULL;
int jni_exception = 0;

jobject outv_list = NULL;
jmethodID listAddMethodId = NULL;

char *outv_buffer = NULL;
char *outv_current = NULL;
char *outv_limit = NULL;

static int outv_growbuf(size_t needed)
{
  size_t newsize = (outv_limit - outv_current < needed) ? (outv_limit - outv_buffer) + needed : 0;
  if (newsize) {
    // Round up to nearest multiple of OUTV_BUFFER_ALLOCSIZE.
    newsize = newsize + OUTV_BUFFER_ALLOCSIZE - ((newsize - 1) % OUTV_BUFFER_ALLOCSIZE + 1);
    size_t length = outv_current - outv_buffer;
    outv_buffer = realloc(outv_buffer, newsize);
    if (outv_buffer == NULL)
      return WHYF("Out of memory allocating %lu bytes", (unsigned long) newsize);
    outv_current = outv_buffer + length;
    outv_limit = outv_buffer + newsize;
  }
  return 0;
}

static int outv_end_field()
{
  outv_growbuf(1);
  *outv_current++ = '\0';
  jstring str = (jstring)(*jni_env)->NewStringUTF(jni_env, outv_buffer);
  outv_current = outv_buffer;
  if (str == NULL) {
    jni_exception = 1;
    return WHY("Exception thrown from NewStringUTF()");
  }
  (*jni_env)->CallBooleanMethod(jni_env, outv_list, listAddMethodId, str);
  if ((*jni_env)->ExceptionOccurred(jni_env)) {
    jni_exception = 1;
    return WHY("Exception thrown from CallBooleanMethod()");
  }
  (*jni_env)->DeleteLocalRef(jni_env, str);
  return 0;
}

/* JNI entry point to command line.  See org.servalproject.servald.ServalD class for the Java side.
   JNI method descriptor: "(Ljava/util/List;[Ljava/lang/String;)I"
*/
JNIEXPORT jint JNICALL Java_org_servalproject_servald_ServalD_rawCommand(JNIEnv *env, jobject this, jobject outv, jobjectArray args)
{
  jclass stringClass = NULL;
  jclass listClass = NULL;
  unsigned char status = 0; // to match what the shell gets: 0..255
  // Enforce non re-entrancy.
  if (jni_env) {
    jclass exceptionClass = NULL;
    if ((exceptionClass = (*env)->FindClass(env, "java/lang/IllegalStateException")) == NULL)
      return -1; // exception
    (*env)->ThrowNew(env, exceptionClass, "re-entrancy not supported");
    return -1;
  }
  // Get some handles to some classes and methods that we use later on.
  if ((stringClass = (*env)->FindClass(env, "java/lang/String")) == NULL)
    return -1; // exception
  if ((listClass = (*env)->FindClass(env, "java/util/List")) == NULL)
    return -1; // exception
  if ((listAddMethodId = (*env)->GetMethodID(env, listClass, "add", "(Ljava/lang/Object;)Z")) == NULL)
    return -1; // exception
  // Construct argv, argc from this method's arguments.
  jsize len = (*env)->GetArrayLength(env, args);
  const char **argv = malloc(sizeof(char*) * (len + 1));
  if (argv == NULL) {
    jclass exceptionClass = NULL;
    if ((exceptionClass = (*env)->FindClass(env, "java/lang/OutOfMemoryError")) == NULL)
      return -1; // exception
    (*env)->ThrowNew(env, exceptionClass, "malloc returned NULL");
    return -1;
  }
  jsize i;
  for (i = 0; i <= len; ++i)
    argv[i] = NULL;
  int argc = len;
  // From now on, in case of an exception we have to free some resources before
  // returning.
  jni_exception = 0;
  for (i = 0; !jni_exception && i != len; ++i) {
    const jstring arg = (jstring)(*env)->GetObjectArrayElement(env, args, i);
    if (arg == NULL)
      jni_exception = 1;
    else {
      const char *str = (*env)->GetStringUTFChars(env, arg, NULL);
      if (str == NULL)
	jni_exception = 1;
      else
	argv[i] = str;
    }
  }
  if (!jni_exception) {
    // Set up the output buffer.
    outv_list = outv;
    outv_current = outv_buffer;
    // Execute the command.
    jni_env = env;
    status = parseCommandLine(argc, argv);
    jni_env = NULL;
  }
  // Release argv Java string buffers.
  for (i = 0; i != len; ++i) {
    if (argv[i]) {
      const jstring arg = (jstring)(*env)->GetObjectArrayElement(env, args, i);
      (*env)->ReleaseStringUTFChars(env, arg, argv[i]);
    }
  }
  free(argv);
  // Deal with Java exceptions: NewStringUTF out of memory in outv_end_field().
  if (jni_exception || (outv_current != outv_buffer && outv_end_field() == -1))
    return -1;
  return (jint) status;
}

#endif /* HAVE_JNI_H */

static void complainCommandLine(const char *prefix, int argc, const char *const *argv)
{
  strbuf b = strbuf_alloca(1024);
  int i;
  for (i = 0; !strbuf_overrun(b) && i != argc; ++i) {
      const char *arg = argv[i];
      if (i)
	strbuf_putc(b, ' ');
      if (!arg[0] || strchr(arg, '\'') || strchr(arg, ' ')) {
	strbuf_putc(b, '\'');
	for (; *arg && !strbuf_overrun(b); ++arg) {
	  if (*arg == '\\')
	    strbuf_puts(b, "\\\\");
	  else if (*arg == '\'')
	    strbuf_puts(b, "\\'");
	  else
	    strbuf_putc(b, *arg);
	}
	strbuf_putc(b, '\'');
      } else {
	strbuf_puts(b, arg);
      }
  }
  WHYF("%s%s%s", prefix, strbuf_str(b), strbuf_overrun(b) ? "..." : "");
}

/* args[] excludes command name (unless hardlinks are used to use first words 
   of command sequences as alternate names of the command. */
int parseCommandLine(int argc, const char *const *args)
{
  int i;
  int ambiguous=0;
  int cli_call=-1;
  for(i=0;command_line_options[i].function;i++)
    {
      int j;
      const char *word = NULL;
      int optional = 0;
      int mandatory = 0;
      for (j = 0; (word = command_line_options[i].words[j]); ++j) {
	int wordlen = strlen(word);
	if (optional < 0) {
	  WHYF("Internal error: command_line_options[%d].word[%d]=\"%s\" not allowed after \"...\"", i, j, word);
	  break;
	}
	else if (!(  (wordlen > 2 && word[0] == '<' && word[wordlen-1] == '>')
		  || (wordlen > 4 && word[0] == '[' && word[1] == '<' && word[wordlen-2] == '>' && word[wordlen-1] == ']')
		  || (wordlen > 0)
	)) {
	  WHYF("Internal error: command_line_options[%d].word[%d]=\"%s\" is malformed", i, j, word);
	  break;
	} else if (word[0] == '<') {
	  ++mandatory;
	  if (optional) {
	    WHYF("Internal error: command_line_options[%d].word[%d]=\"%s\" should be optional", i, j, word);
	    break;
	  }
	} else if (word[0] == '[') {
	  ++optional;
	} else if (wordlen == 3 && word[0] == '.' && word[1] == '.' && word[2] == '.') {
	  optional = -1;
	} else {
	  ++mandatory;
	  if (j < argc && strcasecmp(word, args[j])) // literal words don't match
	    break;
	}
      }
      if (!word && argc >= mandatory && (optional < 0 || argc <= mandatory + optional)) {
	/* A match!  We got through the command definition with no internal errors and all literal
	   args matched and we have a proper number of args.  If we have multiple matches, then note
	   that the call is ambiguous. */
	if (cli_call>=0) ambiguous++;
	if (ambiguous==1) {
	  WHY("Ambiguous command line call:");
	  complainCommandLine("   ", argc, args);
	  WHY("Matches the following known command line calls:");
	  complainCommandLine("   ", argc, command_line_options[cli_call].words);
	}
	if (ambiguous) {
	  complainCommandLine("   ", argc, command_line_options[i].words);
	}
	cli_call=i;
      }
    }

  /* Don't process ambiguous calls */
  if (ambiguous) return -1;
  /* Complain if we found no matching calls */
  if (cli_call<0) {
    WHY("Unknown command line call:");
    complainCommandLine("   ", argc, args);
    return cli_usage();
  }

  /* Otherwise, make call */
  confSetDebugFlags();
  int result=command_line_options[cli_call].function(argc, args, &command_line_options[cli_call]);
  /* clean up after ourselves */
  overlay_mdp_client_done();
  return result;
}

int cli_arg(int argc, const char *const *argv, command_line_option *o, char *argname, const char **dst, int (*validator)(const char *arg), char *defaultvalue)
{
  int arglen = strlen(argname);
  int i;
  const char *word;
  for(i = 0; (word = o->words[i]); ++i) {
    int wordlen = strlen(word);
    /* No need to check that the "<...>" and "[<...>]" are all intact in the command_line_option,
       because that was already checked in parseCommandLine(). */
    if (i < argc
      &&(  (wordlen == arglen + 2 && word[0] == '<' && !strncasecmp(&word[1], argname, arglen))
        || (wordlen == arglen + 4 && word[0] == '[' && !strncasecmp(&word[2], argname, arglen)))
    ) {
      const char *value = argv[i];
      if (validator && !(*validator)(value))
	return WHYF("Invalid argument %d '%s': \"%s\"", i + 1, argname, value);
      *dst = value;
      return 0;
    }
  }
  /* No matching valid argument was found, so return default value.  It might seem that this should
     never happen, but it can because more than one version of a command line option may exist, one
     with a given argument and another without, and allowing a default value means we can have a
     single function handle both in a fairly simple manner. */
  *dst = defaultvalue;
  return 1;
}

/* Write a single character to output.  If in a JNI call, then this appends the character to the
   current output field.  Returns the character written cast to an unsigned char then to int, or EOF
   on error.
 */
int cli_putchar(char c)
{
#ifdef HAVE_JNI_H
    if (jni_env) {
      if (outv_current == outv_limit && outv_growbuf(1) == -1)
	return EOF;
      *outv_current++ = c;
      return (unsigned char) c;
    }
    else
#endif
      return putchar(c);
}

/* Write a null-terminated string to output.  If in a JNI call, then this appends the string to the
   current output field.  The terminating null is not included.  Returns a non-negative integer on
   success, EOF on error.
 */
int cli_puts(const char *str)
{
#ifdef HAVE_JNI_H
    if (jni_env) {
      size_t len = strlen(str);
      size_t avail = outv_limit - outv_current;
      if (avail < len) {
	strncpy(outv_current, str, avail);
	outv_current = outv_limit;
	if (outv_growbuf(len) == -1)
	  return EOF;
	len -= avail;
	str += avail;
      }
      strncpy(outv_current, str, len);
      outv_current += len;
      return 0;
    }
    else
#endif
      return fputs(str, stdout);
}

/* Write a formatted string to output.  If in a JNI call, then this appends the string to the
   current output field, excluding the terminating null.  Returns the number of bytes
   written/appended, or -1 on error.
 */
int cli_printf(const char *fmt, ...)
{
  int ret = 0;
  va_list ap;
#ifdef HAVE_JNI_H
  if (jni_env) {
    size_t avail = outv_limit - outv_current;
    va_start(ap, fmt);
    int count = vsnprintf(outv_current, avail, fmt, ap);
    va_end(ap);
    if (count >= avail) {
      if (outv_growbuf(count) == -1)
	return -1;
      va_start(ap, fmt);
      vsprintf(outv_current, fmt, ap);
      va_end(ap);
    }
    outv_current += count;
    ret = count;
  } else
#endif
  {
    va_start(ap, fmt);
    ret = vfprintf(stdout, fmt, ap);
    va_end(ap);
  }
  return ret;
}

/* Delimit the current output field.  This closes the current field, so that the next cli_ output
   function will start appending to a new field.  Returns 0 on success, -1 on error.  If not in a
   JNI call, then this simply writes a newline to standard output (or the value of the
   SERVALD_OUTPUT_DELIMITER env var if set).
 */
int cli_delim(const char *opt)
{
#ifdef HAVE_JNI_H
  if (jni_env) {
    return outv_end_field();
  } else
#endif
  {
    const char *delim = getenv("SERVALD_OUTPUT_DELIMITER");
    if (delim == NULL)
      delim = opt ? opt : "\n";
    fputs(delim, stdout);
  }
  return 0;
}

int app_echo(int argc, const char *const *argv, struct command_line_option *o)
{
  int i;
  for (i = 1; i < argc; ++i) {
    if (debug & DEBUG_VERBOSE)
      DEBUGF("echo:argv[%d]=%s", i, argv[i]);
    cli_puts(argv[i]);
    cli_delim(NULL);
  }
  return 0;
}

int app_dna_lookup(int argc, const char *const *argv, struct command_line_option *o)
{
  int i;
  /* Create the instance directory if it does not yet exist */
  if (create_serval_instance_dir() == -1)
    return -1;

  int uri_count=0;
#define MAXREPLIES 256
#define MAXURILEN 256
  char uris[MAXREPLIES][MAXURILEN];

  const char *did;
  if (cli_arg(argc, argv, o, "did", &did, NULL, "*") == -1)
    return -1;

  /* Bind to MDP socket and await confirmation */
  unsigned char srcsid[SID_SIZE];
  int port=32768+(random()&32767);
  if (overlay_mdp_getmyaddr(0,srcsid)) return WHY("Could not get local address");
  if (overlay_mdp_bind(srcsid,port)) return WHY("Could not bind to MDP socket");

  /* use MDP to send the lookup request to MDP_PORT_DNALOOKUP, and wait for
     replies. */
  overlay_mdp_frame mdp;
  bzero(&mdp,sizeof(mdp));

  /* Now repeatedly send resolution request and collect results until we reach
     timeout. */
  unsigned long long timeout=overlay_gettime_ms()+3000;
  unsigned long long last_tx=0;
  
  while(timeout>overlay_gettime_ms())
    {
      unsigned long long now=overlay_gettime_ms();
      if ((last_tx+125)<now)
	{ 
	  mdp.packetTypeAndFlags=MDP_TX|MDP_NOCRYPT;
	  
	  /* set source address to a local address, and pick a random port */
	  mdp.out.src.port=port;
	  bcopy(&srcsid[0],&mdp.out.src.sid[0],SID_SIZE);
	  
	  /* Send to broadcast address and DNA lookup port */
	  for(i=0;i<SID_SIZE;i++) mdp.out.dst.sid[i]=0xff;
	  mdp.out.dst.port=MDP_PORT_DNALOOKUP;
	  
	  /* put DID into packet */
	  bcopy(did,&mdp.out.payload[0],strlen(did)+1);
	  mdp.out.payload_length=strlen(did)+1;

	  overlay_mdp_send(&mdp,0,0);
	  last_tx=now;
	}
      long long short_timeout=125;
      while(short_timeout>0) {
	if (overlay_mdp_client_poll(short_timeout))
	  {
	    overlay_mdp_frame rx;
	    int ttl;
	    while (overlay_mdp_recv(&rx,&ttl)==0)
	      {
		if (rx.packetTypeAndFlags==MDP_ERROR)
		  {
		    WHYF("       Error message: %s", mdp.error.message);
		  }
		else if ((rx.packetTypeAndFlags&MDP_TYPE_MASK)==MDP_TX) {
		  /* Extract DID, Name, URI from response. */
		  if (strlen((char *)rx.in.payload)<512) {
		    char did[512];
		    char name[512];
		    char uri[512];
		    if (!parseDnaReply(rx.in.payload,rx.in.payload_length,
				       did,name,uri))
		      {
			/* Have we seen this response before? */
			int i;
			for(i=0;i<uri_count;i++)
			  if (!strcmp(uri,uris[i])) break;
			if (i==uri_count) {
			  /* Not previously seen, so report it */
			  cli_puts(uri); cli_delim(":");
			  cli_puts(did); cli_delim(":");
			  cli_puts(name); cli_delim("\n");
			  /* Remember that we have seen it */
			  if (uri_count<MAXREPLIES&&strlen(uri)<MAXURILEN) {
			    strcpy(uris[uri_count++],uri);
			  }
			}
		      }
		  }
		}
		else WHYF("packettype=0x%x",rx.packetTypeAndFlags);
		if (servalShutdown) break;
	      }
	  }
	if (servalShutdown) break;
	short_timeout=125-(overlay_gettime_ms()-now);
      }
      if (servalShutdown) break;
    }

  overlay_mdp_client_done();
  return 0;
}

int confValueRotor=0;
char confValue[4][128];
const char *confValueGet(const char *var, const char *defaultValue)
{
  if (!var) return defaultValue;
  int varLen=strlen(var);

  char filename[1024];
  if (!FORM_SERVAL_INSTANCE_PATH(filename, "serval.conf")) {
    WARNF("Using default value of %s: %s", var, defaultValue);
    return defaultValue;
  }
  FILE *f = fopen(filename,"r");
  if (!f) {
    if (defaultValue)
      WARNF("Cannot open serval.conf, using default value of %s: %s", var, defaultValue);
    return defaultValue;
  }

  char line[1024];
  line[0] = '\0';
  fgets(line, sizeof line, f);
  while (line[0]) {
    if (!strncasecmp(line, var, varLen) && line[varLen] == '=') {
      fclose(f);
      size_t len = strlen(&line[varLen + 1]);
      if (len > sizeof confValue[0])
	return defaultValue;
      if (len && line[varLen + len] == '\n')
	line[varLen + len--] = '\0';
      if (len && line[varLen + len] == '\r')
	line[varLen + len--] = '\0';
      /* The rotor is used to pick which of four buffers to return in.
	  This allows the use of up to four calls to confValueGet() in
	  a single string formatting exercise, without unexpected side
	  effect. */
      confValueRotor++;
      confValueRotor &= 3;
      strcpy(&confValue[confValueRotor][0], &line[varLen + 1]);
      return &confValue[confValueRotor][0];
    }
    line[0] = '\0';
    fgets(line, sizeof line, f);
  }
  fclose(f);
  return defaultValue;
}

int confValueGetBoolean(const char *var, int defaultValue)
{
  const char *value = confValueGet(var, NULL);
  if (!value)
    return defaultValue;
  int flag = confParseBoolean(value, var);
  if (flag >= 0)
    return flag;
  WARNF("Config option %s: using default value %s", var, defaultValue ? "true" : "false");
  return defaultValue;
}

int64_t confValueGetInt64(const char *var, int64_t defaultValue)
{
  const char *start = confValueGet(var, NULL);
  if (!start)
    return defaultValue;
  const char *end = start;
  long long value = strtoll(start, (char **)&end, 10);
  if (*start && !*end && end != start)
    return value;
  WARNF("Config option %s: '%s' is not an integer, using default value %lld", var, start, (long long) defaultValue);
  return defaultValue;
}

int64_t confValueGetInt64Range(const char *var, int64_t defaultValue, int64_t rangemin, int64_t rangemax)
{
  int64_t value = confValueGetInt64(var, defaultValue);
  if (value >= rangemin || value <= rangemax)
    return value;
  WARNF("Config option %s: configured value %lld out of range [%lld,%lld], using default value %lld",
      var, (long long) value, (long long) rangemin, (long long) rangemax, (long long) defaultValue);
  return defaultValue;
}

void confSetDebugFlags()
{
  char filename[1024];
  if (FORM_SERVAL_INSTANCE_PATH(filename, "serval.conf")) {
    FILE *f = fopen(filename, "r");
    if (f) {
      unsigned int setmask = 0;
      unsigned int clearmask = 0;
      int setall = 0;
      int clearall = 0;
      char line[1024];
      line[0] = '\0';
      fgets(line, sizeof line, f);
      while (line[0]) {
	if (!strncasecmp(line, "debug.", 6)) {
	  char *flagname = line + 6;
	  char *p = flagname;
	  while (*p && *p != '=')
	    ++p;
	  int flag;
	  if (*p) {
	    *p = '\0';
	    char *q = p + 1;
	    while (*q && *q != '\n')
	      ++q;
	    *q = '\0';
	    if ((flag = confParseBoolean(p + 1, flagname)) != -1) {
	      unsigned int mask = debugFlagMask(flagname);
	      if (mask == DEBUG_ALL) {
		if (flag) {
		  // DEBUGF("Set all debug flags");
		  setall = 1;
		} else {
		  // DEBUGF("Clear all debug flags");
		  clearall = 1;
		}
	      } else {
		if (flag) {
		  // DEBUGF("Set debug.%s", flagname);
		  setmask |= mask;
		} else {
		  // DEBUGF("Clear debug.%s", flagname);
		  clearmask |= mask;
		}
	      }
	    }
	  }
	}
	line[0] = '\0';
	fgets(line, sizeof line, f);
      }
      fclose(f);
      if (setall)
	debug = DEBUG_ALL;
      else if (clearall)
	debug = 0;
      debug &= ~clearmask;
      debug |= setmask;
    }
  }
}

int confParseBoolean(const char *text, const char *option_name)
{
  if (!strcasecmp(text, "on") || !strcasecmp(text, "yes") || !strcasecmp(text, "true") || !strcmp(text, "1"))
    return 1;
  if (!strcasecmp(text, "off") || !strcasecmp(text, "no") || !strcasecmp(text, "false") || !strcmp(text, "0"))
    return 0;
  WARNF("Config option %s: invalid boolean value '%s'", option_name, text);
  return -1;
}

int cli_absolute_path(const char *arg)
{
  return arg[0] == '/' && arg[1] != '\0';
}

int app_server_start(int argc, const char *const *argv, struct command_line_option *o)
{
  /* Process optional arguments */
  int pid=-1;
#if 0
  int status=server_probe(&pid);
  switch(status) {
  case SERVER_NOTRESPONDING: 
    /* server is not responding, and we have been asked to start,
       so try to kill it?
    */
    WHYF("Serval process already running (pid=%d), but no responding.", pid);
    if (pid>-1) {
      kill(pid,SIGHUP); sleep(1);
      status=server_probe(&pid);
      if (status!=SERVER_NOTRUNNING) {
	WHY("Tried to stop stuck servald process, but attempt failed.");
	return -1;
      }
      WHY("Killed stuck servald process, so will try to start");
      pid=-1;
    }
    break;
  case SERVER_NOTRUNNING:
    /* all is well */
    break;
  case SERVER_RUNNING:
    /* instance running */
    break;
  default:
    /* no idea what is going on, so try to start anyway */
    break;
  }
#endif
  const char *execpath;
  int foregroundP = (argc >= 2 && !strcasecmp(argv[1], "foreground"));
  if (cli_arg(argc, argv, o, "instance path", &thisinstancepath, cli_absolute_path, NULL) == -1
   || cli_arg(argc, argv, o, "exec path", &execpath, cli_absolute_path, NULL) == -1)
    return -1;
  /* Create the instance directory if it does not yet exist */
  if (create_serval_instance_dir() == -1)
    return -1;
  /* Now that we know our instance path, we can ask for the default set of
     network interfaces that we will take interest in. */
  const char *interfaces = confValueGet("interfaces", "");
  if (!interfaces[0])
    WHY("No network interfaces configured (empty 'interfaces' config setting)");
  overlay_interface_args(interfaces);
  if (pid == -1)
    pid = server_pid();
  if (pid < 0)
    return -1;
<<<<<<< HEAD
  int ret = -1;
  if (pid > 0) {
    INFOF("Server already running (pid=%d)", pid);
    ret = 10;
  } else {
    INFOF("Starting server %s", execpath ? execpath : "without exec");
=======
  int ret = 1;
  if (pid > 0) {
    WHYF("Serval process already running (pid=%d)", pid);
  } else {
>>>>>>> 132d3a6f
    /* Start the Serval process.  All server settings will be read by the server process from the
       instance directory when it starts up.  */
    if (server_remove_stopfile() == -1)
      return -1;
    if (rhizome_opendb() == -1)
      return -1;
    overlayMode = 1;
    if (foregroundP)
      return server(NULL);
<<<<<<< HEAD
    switch (fork()) {
      case -1:
	/* Main process.  Fork failed.  There is no child process. */
	return WHY_perror("fork");
      case 0: {
	/* Child process.  Close logfile (so that it gets re-opened again on demand, with our
	   own file pointer), disconnect from current directory, disconnect standard I/O streams,
	   and start a new process group so that if we are being started by an adb shell session,
	   then we don't receive a SIGHUP when the adb shell process ends.  */
	close_logging();
	int fd;
	if ((fd = open("/dev/null", O_RDWR, 0)) == -1)
	  _exit(WHY_perror("open"));
	if (setsid() == -1)
	  _exit(WHY_perror("setsid"));
	(void)chdir("/");
	(void)dup2(fd, 0);
	(void)dup2(fd, 1);
	(void)dup2(fd, 2);
	if (fd > 2)
	  (void)close(fd);
	/* The execpath option is provided so that a JNI call to "start" can be made which
	   creates a new server daemon process with the correct argv[0].  Otherwise, the servald
	   process appears as a process with argv[0] = "org.servalproject". */
	if (execpath) {
	  execl(execpath, execpath, "start", "foreground", NULL);
	  _exit(-1);
	}
	_exit(server(NULL));
	// NOT REACHED
      }
    }
    /* Main process.  Allow a few seconds for the child process to report for duty. */
=======
    int cpid;
    switch ((cpid = fork())) {
      case -1:
	/* Main process.  First fork failed.  There is no child process. */
	return WHY_perror("fork");
      case 0: {
	/* Child process.  Fork again then exit, to disconnect daemon from parent process, so that
	   when daemon exits it does not live on as a zombie. N.B. Do not return from within this
	   process; that will unroll the JNI call stack and cause havoc.  Use _exit().  */
	switch (fork()) {
	  case -1:
	    /* Child process.  Second fork failed. There is no grandchild process. */
	    _exit(WHY_perror("fork"));
	  case 0: {
	    /* Grandchild process.  Disconnect from current directory, disconnect standard i/o
	       streams, and start a new process group so that if we are being started by an adb
	       shell session, then we don't receive a SIGHUP when the adb shell process ends.  */
	    int fd;
	    if ((fd = open("/dev/null", O_RDWR, 0)) == -1)
	      exit(WHY_perror("open"));
	    if (setsid() == -1)
	      exit(WHY_perror("setsid"));
	    (void)chdir("/");
	    (void)dup2(fd, 0);
	    (void)dup2(fd, 1);
	    (void)dup2(fd, 2);
	    if (fd > 2)
	      (void)close(fd);
	    /* The execpath option is provided so that a JNI call to "start" can be made which
	       creates a new server daemon process with the correct argv[0].  Otherwise, the servald
	       process appears as a process with argv[0] = "org.servalproject". */
	    if (execpath) {
	      execl(execpath, execpath, "start", "foreground", NULL);
	      _exit(-1);
	    }
	    _exit(server(NULL));
	  }
	}
	/* Child process.  Second fork succeeded. There is a grandchild process. */
	_exit(0); // Main process is waitpid()-ing for this.
      }
    }
    /* Main process.  Wait for the child process to fork the grandchild then die. */
    waitpid(cpid, NULL, 0);
    /* Allow a few seconds for the grandchild process to report for duty. */
>>>>>>> 132d3a6f
    long long timeout = gettime_ms() + 5000;
    do {
      struct timespec delay;
      delay.tv_sec = 0;
      delay.tv_nsec = 200000000; // 200 ms = 5 Hz
      nanosleep(&delay, NULL);
    } while ((pid = server_pid()) == 0 && gettime_ms() < timeout);
    if (pid == -1)
      return -1;
    if (pid == 0)
      return WHY("Server process did not start");
    ret = 0;
  }
  cli_puts("instancepath");
  cli_delim(":");
  cli_puts(serval_instancepath());
  cli_delim("\n");
  cli_puts("pid");
  cli_delim(":");
  cli_printf("%d", pid);
  cli_delim("\n");
  return ret;
}

int app_server_stop(int argc, const char *const *argv, struct command_line_option *o)
{
  int			pid, tries, running;
  const char		*instancepath;
  long long		timeout;
  struct timespec 	delay;

  if (cli_arg(argc, argv, o, "instance path", &thisinstancepath, cli_absolute_path, NULL) == -1)
    return WHY("Unable to determine instance path");

  instancepath = serval_instancepath();
  cli_puts("instancepath");
  cli_delim(":");
  cli_puts(instancepath);
  cli_delim("\n");

  pid = server_pid();
  /* Not running, nothing to stop */
  if (pid <= 0)
    return 1;

  INFOF("Stopping server (pid=%d)", pid);

  /* Set the stop file and signal the process */
  cli_puts("pid");
  cli_delim(":");
  cli_printf("%d", pid);
  cli_delim("\n");

  tries = 0;
  running = pid;
  while (running == pid) {
    if (tries >= 5)
      return WHYF(
	  "Servald pid=%d for instance '%s' did not stop after %d SIGHUP signals",
	  pid, instancepath, tries
	);
    ++tries;
    /* Create the stopfile, which causes the server process's signal handler to exit
       instead of restarting. */
    server_create_stopfile();
    if (kill(pid, SIGHUP) == -1) {
      // ESRCH means process is gone, possibly we are racing with another stop, or servald just
      // died voluntarily.
      if (errno == ESRCH) {
	serverCleanUp();
	break;
      }
      WHY_perror("kill");
      return WHYF("Error sending SIGHUP to Servald pid=%d for instance '%s'", pid, instancepath);
    }
    /* Allow a few seconds for the process to die. */
    timeout = gettime_ms() + 2000;
    do {
      delay.tv_sec = 0;
      delay.tv_nsec = 200000000; // 200 ms = 5 Hz
      nanosleep(&delay, NULL);
    } while ((running = server_pid()) == pid && gettime_ms() < timeout);
  }
  server_remove_stopfile();
  cli_puts("tries");
  cli_delim(":");
  cli_printf("%d", tries);
  cli_delim("\n");
  return 0;
}

int app_server_status(int argc, const char *const *argv, struct command_line_option *o)
{
  int	pid;

  if (cli_arg(argc, argv, o, "instance path", &thisinstancepath, cli_absolute_path, NULL) == -1)
    return WHY("Unable to determine instance path");

  pid = server_pid();

  cli_puts("instancepath");
  cli_delim(":");
  cli_puts(serval_instancepath());
  cli_delim("\n");
  cli_puts("status");
  cli_delim(":");
  cli_printf("%s", pid > 0 ? "running" : "stopped");
  cli_delim("\n");
  if (pid > 0) {
    cli_puts("pid");
    cli_delim(":");
    cli_printf("%d", pid);
    cli_delim("\n");
  }
  
  return pid > 0 ? 0 : 1;
}

int app_mdp_ping(int argc, const char *const *argv, struct command_line_option *o)
{
  const char *sid;
  if (cli_arg(argc, argv, o, "SID|broadcast", &sid, validateSid, "broadcast") == -1)
    return -1;

  overlay_mdp_frame mdp;
  
  /* Bind to MDP socket and await confirmation */
  unsigned char srcsid[SID_SIZE];
  int port=32768+(random()&32767);
  if (overlay_mdp_getmyaddr(0,srcsid)) return WHY("Could not get local address");
  if (overlay_mdp_bind(srcsid,port)) return WHY("Could not bind to MDP socket");

  /* First sequence number in the echo frames */
  unsigned int firstSeq=random();
  unsigned int sequence_number=firstSeq;

  /* Get SID that we want to ping.
     XXX - allow lookup of SID prefixes and telephone numbers
     (that would require MDP lookup of phone numbers, which doesn't yet occur) */
  int i;
  int broadcast=0;
  unsigned char ping_sid[SID_SIZE];
  if (strcasecmp(sid,"broadcast")) {
    stowSid(ping_sid,0,sid);
  } else {
    for(i=0;i<SID_SIZE;i++) ping_sid[i]=0xff;
    broadcast=1;
  }

  /* XXX Eventually we should try to resolve SID to phone number and vice versa */
  printf("MDP PING %s (%s): 12 data bytes\n",
	 overlay_render_sid(ping_sid),
	 overlay_render_sid(ping_sid));

  long long rx_mintime=-1;
  long long rx_maxtime=-1;
  long long rx_count=0,tx_count=0;
  long long rx_ms=0;
  long long rx_times[1024];

  if (broadcast) 
    WHY("WARNING: broadcast ping packets will not be encryped.");
  while(1) {
    /* Now send the ping packets */
    mdp.packetTypeAndFlags=MDP_TX;
    if (broadcast) mdp.packetTypeAndFlags|=MDP_NOCRYPT;
    mdp.out.src.port=port;
    bcopy(srcsid,mdp.out.src.sid,SID_SIZE);
    bcopy(ping_sid,&mdp.out.dst.sid[0],SID_SIZE);
    /* Set port to well known echo port (from /etc/services) */
    mdp.out.dst.port=7;
    mdp.out.payload_length=4+8;
    int *seq=(int *)&mdp.out.payload;
    *seq=sequence_number;
    long long *txtime=(long long *)&mdp.out.payload[4];
    *txtime=overlay_gettime_ms();
    
    int res=overlay_mdp_send(&mdp,0,0);
    if (res) {
      WHYF("ERROR: Could not dispatch PING frame #%d (error %d)", sequence_number - firstSeq, res);
      if (mdp.packetTypeAndFlags==MDP_ERROR)
	WHYF("       Error message: %s", mdp.error.message);
    } else tx_count++;

    /* Now look for replies until one second has passed, and print any replies
       with appropriate information as required */
    long long now=overlay_gettime_ms();
    long long timeout=now+1000;

    while(now<timeout) {
      long long timeout_ms=timeout-overlay_gettime_ms();
      int result = overlay_mdp_client_poll(timeout_ms);

      if (result>0) {
	int ttl=-1;
	while (overlay_mdp_recv(&mdp,&ttl)==0) {
	  switch(mdp.packetTypeAndFlags&MDP_TYPE_MASK) {
	  case MDP_ERROR:
	    WHYF("mdpping: overlay_mdp_recv: %s (code %d)", mdp.error.message, mdp.error.error);
	    break;
	  case MDP_TX:
	    {
	      int *rxseq=(int *)&mdp.in.payload;
	      long long *txtime=(long long *)&mdp.in.payload[4];
	      long long delay=overlay_gettime_ms()-*txtime;
	      printf("%s: seq=%d time=%lld ms%s%s\n",
		     overlay_render_sid(mdp.in.src.sid),(*rxseq)-firstSeq+1,delay,
		     mdp.packetTypeAndFlags&MDP_NOCRYPT?"":" ENCRYPTED",
		     mdp.packetTypeAndFlags&MDP_NOSIGN?"":" SIGNED");
	      // TODO Put duplicate pong detection here so that stats work properly.
	      rx_count++;
	      rx_ms+=delay;
	      if (rx_mintime>delay||rx_mintime==-1) rx_mintime=delay;
	      if (delay>rx_maxtime) rx_maxtime=delay;
	      rx_times[rx_count%1024]=delay;
	    }
	    break;
	  default:
	    WHYF("mdpping: overlay_mdp_recv: Unexpected MDP frame type 0x%x", mdp.packetTypeAndFlags);
	    break;
	  }
	}
      }
      now=overlay_gettime_ms();
      if (servalShutdown) {

	float rx_stddev=0;
	float rx_mean=rx_ms*1.0/rx_count;
	int samples=rx_count;
	if (samples>1024) samples=1024;
	int i;
	for(i=0;i<samples;i++)
	  rx_stddev+=(rx_mean-rx_times[i])*(rx_mean-rx_times[i]);
	rx_stddev/=samples;
	rx_stddev=sqrtf(rx_stddev);

	/* XXX Report final statistics before going */
	fprintf(stderr,"--- %s ping statistics ---\n",overlay_render_sid(ping_sid));
	fprintf(stderr,"%lld packets transmitted, %lld packets received, %3.1f%% packet loss\n",
		tx_count,rx_count,tx_count?(tx_count-rx_count)*100.0/tx_count:0);
	fprintf(stderr,"round-trip min/avg/max/stddev%s = %lld/%.3f/%lld/%.3f ms\n",
		(samples<rx_count)?" (stddev calculated from last 1024 samples)":"",
		rx_mintime,rx_mean,rx_maxtime,rx_stddev);

	overlay_mdp_client_done();
	return 0;
      }
    }
    sequence_number++;
    timeout=now+1000;
  }

  overlay_mdp_client_done();
  return 0;
}

static int set_variable(const char *var, const char *val)
{
  char conffile[1024];
  FILE *in;
  if (!FORM_SERVAL_INSTANCE_PATH(conffile, "serval.conf") ||
      !((in = fopen(conffile, "r")) || (in = fopen(conffile, "w")))
    ) {
    if (var)
      return WHY("could not read configuration file.");
    return -1;
  }

  char tempfile[1024];
  FILE *out;
  if (!FORM_SERVAL_INSTANCE_PATH(tempfile, "serval.conf.temp") ||
      !(out = fopen(tempfile, "w"))
    ) {
    fclose(in);
    return WHY("could not write temporary file.");
  }

  /* Read and write lines of config file, replacing the variable in question
     if required.  If the variable didn't already exist, then write it out at
     the end. */
  char line[1024];
  int found=0;
  int varlen=strlen(var);
  line[0]=0; fgets(line,1024,in);
  while(line[0]) {
    if (!strncasecmp(var, line, varlen) && line[varlen] == '=') {
      if (!found && val)
	fprintf(out, "%s=%s\n", var, val);
      found = 1;
    } else
      fprintf(out,"%s",line);
    line[0]=0; fgets(line,1024,in);
  }
  if (!found && val)
    fprintf(out, "%s=%s\n", var, val);
  fclose(in); fclose(out);

  if (rename(tempfile,conffile)) {
    return WHYF("Failed to rename \"%s\" to \"%s\".", tempfile, conffile);
  }

  return 0;
}

int cli_configvarname(const char *arg)
{
  if (arg[0] == '\0')
    return 0;
  if (!(isalnum(arg[0]) || arg[0] == '_'))
    return 0;
  const char *s = arg + 1;
  for (; *s; ++s)
    if (!(isalnum(*s) || *s == '_' || (*s == '.' && s[-1] != '.')))
      return 0;
  return s[-1] != '.';
}

int app_config_set(int argc, const char *const *argv, struct command_line_option *o)
{
  const char *var, *val;
  if (	cli_arg(argc, argv, o, "variable", &var, cli_configvarname, NULL)
     || cli_arg(argc, argv, o, "value", &val, NULL, ""))
    return -1;
  if (create_serval_instance_dir() == -1)
    return -1;
  return set_variable(var, val);
}

int app_config_del(int argc, const char *const *argv, struct command_line_option *o)
{
  const char *var;
  if (cli_arg(argc, argv, o, "variable", &var, cli_configvarname, NULL))
    return -1;
  if (create_serval_instance_dir() == -1)
    return -1;
  return set_variable(var, NULL);
}

int app_config_get(int argc, const char *const *argv, struct command_line_option *o)
{
  const char *var;
  if (cli_arg(argc, argv, o, "variable", &var, cli_configvarname, NULL) == -1)
    return -1;
  if (create_serval_instance_dir() == -1)
    return -1;
  char conffile[1024];
  FILE *in;
  if (!FORM_SERVAL_INSTANCE_PATH(conffile, "serval.conf") ||
      !((in = fopen(conffile, "r")) || (in = fopen(conffile, "w")))
    ) {
    return WHY("could not read configuration file.");
  }
  /* Read lines of config file. */
  char line[1024];
  int varlen = var ? strlen(var) : 0;
  line[0]=0; fgets(line,1024,in);
  while(line[0]) {
    if (varlen == 0) {
      fputs(line, stdout);
    }
    else if (!strncasecmp(var, line, varlen) && line[varlen] == '=') {
      fputs(line, stdout);
      break;
    }
    line[0]=0;
    fgets(line,1024,in);
  }
  fclose(in);
  return 0;
}

int app_rhizome_hash_file(int argc, const char *const *argv, struct command_line_option *o)
{
  /* compute hash of file. We do this without a manifest, so it will necessarily
     return the hash of the file unencrypted. */
  const char *filepath;
  cli_arg(argc, argv, o, "filepath", &filepath, NULL, "");
  char hexhash[RHIZOME_FILEHASH_STRLEN + 1];
  if (rhizome_hash_file(NULL,filepath, hexhash))
    return -1;
  cli_puts(hexhash);
  cli_delim("\n");
  return 0;
}

int cli_optional_sid(const char *arg)
{
  return !arg[0] || validateSid(arg);
}

int cli_optional_bundle_key(const char *arg)
{
  return !arg[0] || rhizome_str_is_bundle_key(arg);
}

int app_rhizome_add_file(int argc, const char *const *argv, struct command_line_option *o)
{
  const char *filepath, *manifestpath, *authorSidHex, *pin, *bskhex;
  cli_arg(argc, argv, o, "filepath", &filepath, NULL, "");
  if (cli_arg(argc, argv, o, "author_sid", &authorSidHex, cli_optional_sid, "") == -1)
    return -1;
  cli_arg(argc, argv, o, "pin", &pin, NULL, "");
  cli_arg(argc, argv, o, "manifestpath", &manifestpath, NULL, "");
  if (cli_arg(argc, argv, o, "bsk", &bskhex, cli_optional_bundle_key, "") == -1)
    return -1;
  unsigned char authorSid[SID_SIZE];
  if (authorSidHex[0] && fromhexstr(authorSid, authorSidHex, SID_SIZE) == -1)
    return WHYF("invalid author_sid: %s", authorSidHex);
  unsigned char bsk[RHIZOME_BUNDLE_KEY_BYTES];
  if (bskhex[0] && fromhexstr(bsk, bskhex, RHIZOME_BUNDLE_KEY_BYTES) == -1)
    return WHYF("invalid bsk: %s", bskhex);
  if (create_serval_instance_dir() == -1)
    return -1;
  if (!(keyring = keyring_open_with_pins((char *)pin)))
    return -1;
  if (rhizome_opendb() == -1)
    return -1;
  /* Create a new manifest that will represent the file.  If a manifest file was supplied, then read
   * it, otherwise create a blank manifest. */
  rhizome_manifest *m = rhizome_new_manifest();
  if (!m)
    return WHY("Manifest struct could not be allocated -- not added to rhizome");
  if (manifestpath[0] && access(manifestpath, R_OK) == 0) {
    if (debug & DEBUG_RHIZOME) DEBUGF("reading manifest from %s", manifestpath);
    /* Don't verify the manifest, because it will fail if it is incomplete.
       This is okay, because we fill in any missing bits and sanity check before
       trying to write it out. */
    if (rhizome_read_manifest_file(m, manifestpath, 0) == -1) {
      rhizome_manifest_free(m);
      return WHY("Manifest file could not be loaded -- not added to rhizome");
    }
  } else {
    if (debug & DEBUG_RHIZOME) DEBUGF("manifest file %s does not exist -- creating new manifest", manifestpath);
  }
  /* Fill in a few missing manifest fields, to make it easier to use when adding new files:
      - the default service is FILE
      - use the current time for "date"
      - if service is file, then use the payload file's basename for "name"
  */
  const char *service = rhizome_manifest_get(m, "service", NULL, 0);
  if (service == NULL) {
    rhizome_manifest_set(m, "service", (service = RHIZOME_SERVICE_FILE));
    if (debug & DEBUG_RHIZOME) DEBUGF("missing 'service', set default service=%s", service);
  } else {
    if (debug & DEBUG_RHIZOME) DEBUGF("manifest contains service=%s", service);
  }
  if (rhizome_manifest_get(m, "date", NULL, 0) == NULL) {
    rhizome_manifest_set_ll(m, "date", gettime_ms());
    if (debug & DEBUG_RHIZOME) DEBUGF("missing 'date', set default date=%s", rhizome_manifest_get(m, "date", NULL, 0));
  }
  if (strcasecmp(RHIZOME_SERVICE_FILE, service) == 0) {
    const char *name = rhizome_manifest_get(m, "name", NULL, 0);
    if (name == NULL) {
      name = strrchr(filepath, '/');
      name = name ? name + 1 : filepath;
      rhizome_manifest_set(m, "name", name);
      if (debug & DEBUG_RHIZOME) DEBUGF("missing 'name', set default name=\"%s\"", name);
    } else {
      if (debug & DEBUG_RHIZOME) DEBUGF("manifest contains name=\"%s\"", name);
    }
  }
  /* If the author was not specified on the command-line, then the manifest's "sender"
      field is used, if present. */
  const char *sender = NULL;
  if (!authorSidHex[0] && (sender = rhizome_manifest_get(m, "sender", NULL, 0)) != NULL) {
    if (fromhexstr(authorSid, sender, SID_SIZE) == -1)
      return WHYF("invalid sender: %s", sender);
    authorSidHex = sender;
  }
  /* Bind an ID to the manifest, and also bind the file.  Then finalise the manifest.
     But if the manifest already contains an ID, don't override it. */
  if (rhizome_manifest_get(m, "id", NULL, 0) == NULL) {
    if (rhizome_manifest_bind_id(m, authorSidHex[0] ? authorSid : NULL)) {
      rhizome_manifest_free(m);
      m = NULL;
      return WHY("Could not bind manifest to an ID");
    }
  } else if (bskhex[0]) {
    /* Modifying an existing bundle.  If the caller provides the bundle secret key, then ensure that
       it corresponds to the bundle's public key (its bundle ID), otherwise the caller cannot modify
       the bundle. */
    memcpy(m->cryptoSignSecret, bsk, RHIZOME_BUNDLE_KEY_BYTES);
    if (rhizome_verify_bundle_privatekey(m) == -1) {
      rhizome_manifest_free(m);
      m = NULL;
      return WHY("Incorrect BID secret key.");
    }
  } else if (!authorSidHex[0]) {
    /* In order to modify an existing bundle, the author must be known. */
    rhizome_manifest_free(m);
    m = NULL;
    return WHY("Author SID not specified");
  } else if (rhizome_extract_privatekey(m, authorSid) == -1) {
    /* Only the original author can modify an existing bundle. */
    rhizome_manifest_free(m);
    m = NULL;
    return WHY("Could not extract BID secret key. Does the manifest have a BK?");
  }
  int encryptP = 0; // TODO Determine here whether payload is to be encrypted.
  if (rhizome_manifest_bind_file(m, filepath, encryptP)) {
    rhizome_manifest_free(m);
    return WHYF("Could not bind manifest to file '%s'",filepath);
  }
  /* Add the manifest and its associated file to the Rhizome database, generating an "id" in the
   * process */
  rhizome_manifest *mout = NULL;
  if (debug & DEBUG_RHIZOME) DEBUGF("rhizome_add_manifest(author='%s')", authorSidHex);

  int ret=0;
  if (rhizome_manifest_check_duplicate(m,&mout)==2)
    {
      /* duplicate found -- verify it so that we can write it out later */
      rhizome_manifest_verify(mout);
      ret=2;
    } else {
    /* not duplicate, so finalise and add to database */
    if (rhizome_manifest_finalise(m)) {
      rhizome_manifest_free(m);
      return WHY("Could not finalise manifest");
    }
    if (rhizome_add_manifest(m,255 /* TTL */)) {
      rhizome_manifest_free(m);
      return WHY("Manifest not added to Rhizome database");
    }
  }

  /* If successfully added, overwrite the manifest file so that the Java component that is
     invoking this command can read it to obtain feedback on the result. */
  rhizome_manifest *mwritten=mout?mout:m;
  if (manifestpath[0] 
      && rhizome_write_manifest_file(mwritten, manifestpath) == -1)
    ret = WHY("Could not overwrite manifest file.");
  service = rhizome_manifest_get(mwritten, "service", NULL, 0);
  if (service) {
    cli_puts("service"); cli_delim(":");    cli_puts(service); cli_delim("\n");
  }
  {
    char bid[RHIZOME_MANIFEST_ID_STRLEN + 1];
    rhizome_bytes_to_hex_upper(mwritten->cryptoSignPublic, bid, RHIZOME_MANIFEST_ID_BYTES);
    cli_puts("manifestid"); cli_delim(":");   cli_puts(bid); cli_delim("\n");
  }
  {
    char secret[RHIZOME_BUNDLE_KEY_STRLEN + 1];
    rhizome_bytes_to_hex_upper(mwritten->cryptoSignSecret, secret, RHIZOME_BUNDLE_KEY_BYTES);
    cli_puts("secret"); cli_delim(":");       cli_puts(secret); cli_delim("\n");
  }
  cli_puts("filehash"); cli_delim(":");	    cli_puts(mwritten->fileHexHash); cli_delim("\n");
  cli_puts("filesize"); cli_delim(":");	    cli_printf("%lld", mwritten->fileLength); cli_delim("\n");
  const char *name = rhizome_manifest_get(mwritten, "name", NULL, 0);
  if (name) {
    cli_puts("name"); cli_delim(":");	    cli_puts(name); cli_delim("\n");
  }
  rhizome_manifest_free(m);
  if (mout != m)
    rhizome_manifest_free(mout);
  return ret;
}

int app_rhizome_import_bundle(int argc, const char *const *argv, struct command_line_option *o)
{
  const char *filepath, *manifestpath;
  cli_arg(argc, argv, o, "filepath", &filepath, NULL, "");
  cli_arg(argc, argv, o, "manifestpath", &manifestpath, NULL, "");
  if (rhizome_opendb() == -1)
    return -1;
  rhizome_manifest *m = rhizome_new_manifest();
  if (!m)
    return WHY("Out of manifests.");
  int status = -1;
  if (rhizome_read_manifest_file(m, manifestpath, 0) == -1) {
    status = WHY("could not read manifest file");
  } else if (rhizome_manifest_verify(m) == -1) {
    status = WHY("Could not verify manifest file.");
  } else {
    /* Add the manifest and its associated file to the Rhizome database. */
    m->dataFileName = strdup(filepath);
    if (rhizome_manifest_check_file(m))
      status = WHY("file does not belong to manifest");
    else {
      int ret = rhizome_manifest_check_duplicate(m, NULL);
      if (ret == -1)
	status = WHY("rhizome_manifest_check_duplicate() failed");
      else if (ret) {
	INFO("Duplicate found in store");
	status = 1;
      } else if (rhizome_add_manifest(m, 1) == -1) { // ttl = 1
	status = WHY("rhizome_add_manifest() failed");
      } else {
	status = 0;
      }
      if (status != -1) {
	const char *service = rhizome_manifest_get(m, "service", NULL, 0);
	if (service) {
	  cli_puts("service");
	  cli_delim(":");
	  cli_puts(service);
	  cli_delim("\n");
	}
	{
	  cli_puts("manifestid");
	  cli_delim(":");
	  cli_puts(alloca_tohex(m->cryptoSignPublic, RHIZOME_MANIFEST_ID_BYTES));
	  cli_delim("\n");
	}
	cli_puts("filehash");
	cli_delim(":");
	cli_puts(m->fileHexHash);
	cli_delim("\n");
	cli_puts("filesize");
	cli_delim(":");
	cli_printf("%lld", m->fileLength);
	cli_delim("\n");
	const char *name = rhizome_manifest_get(m, "name", NULL, 0);
	if (name) {
	  cli_puts("name");
	  cli_delim(":");
	  cli_puts(name);
	  cli_delim("\n");
	}
      }
    }
  }
  rhizome_manifest_free(m);
  return status;
}

int cli_manifestid(const char *arg)
{
  return rhizome_str_is_manifest_id(arg);
}

int app_rhizome_extract_manifest(int argc, const char *const *argv, struct command_line_option *o)
{
  const char *manifestid, *manifestpath;
  if (cli_arg(argc, argv, o, "manifestid", &manifestid, cli_manifestid, NULL)
   || cli_arg(argc, argv, o, "manifestpath", &manifestpath, NULL, NULL) == -1)
    return -1;
  /* Ensure the Rhizome database exists and is open */
  if (create_serval_instance_dir() == -1)
    return -1;
  if (rhizome_opendb() == -1)
    return -1;
  /* Extract the manifest from the database */
  rhizome_manifest *m = NULL;
  int ret = rhizome_retrieve_manifest(manifestid, &m);
  switch (ret) {
    case 0: ret = 1; break;
    case 1: ret = 0;
      if (manifestpath) {
	/* If the manifest has been read in from database, the blob is there,
	   and we can lie and say we are finalised and just want to write it
	   out.  XXX really should have a dirty/clean flag, so that write
	   works is clean but not finalised. */
	m->finalised=1;
	if (rhizome_write_manifest_file(m, manifestpath) == -1)
	  ret = -1;
      }
      break;
    case -1: break;
    default: ret = WHYF("Unsupported return value %d", ret); break;
  }
  if (m)
    rhizome_manifest_free(m);
  return ret;
}

int cli_fileid(const char *arg)
{
  return rhizome_str_is_file_hash(arg);
}

int cli_optional_bundle_crypt_key(const char *arg)
{
  return !arg[0] || rhizome_str_is_bundle_crypt_key(arg);
}

int app_rhizome_extract_file(int argc, const char *const *argv, struct command_line_option *o)
{
  const char *fileid, *filepath, *keyhex;
  if (cli_arg(argc, argv, o, "fileid", &fileid, cli_fileid, NULL)
   || cli_arg(argc, argv, o, "filepath", &filepath, NULL, "") == -1)
    return -1;
  cli_arg(argc, argv, o, "key", &keyhex, cli_optional_bundle_crypt_key, "");
  unsigned char key[RHIZOME_CRYPT_KEY_STRLEN + 1];
  if (keyhex[0] && fromhexstr(key, keyhex, RHIZOME_CRYPT_KEY_BYTES) == -1)
    return -1;
  /* Ensure the Rhizome database exists and is open */
  if (create_serval_instance_dir() == -1)
    return -1;
  if (rhizome_opendb() == -1)
    return -1;
  /* Extract the file from the database.
     We don't provide a decryption key here, because we don't know it.
     (We probably should allow the user to provide one).
  */
  int ret = rhizome_retrieve_file(fileid, filepath, keyhex[0] ? key : NULL);
  switch (ret) {
    case 0: ret = 1; break;
    case 1: ret = 0; break;
    case -1: break;
    default: ret = WHYF("Unsupported return value %d", ret); break;
  }
  return ret;
}

int cli_uint(const char *arg)
{
  register const char *s = arg;
  while (isdigit(*s++))
    ;
  return s != arg && *s == '\0';
}

int app_rhizome_list(int argc, const char *const *argv, struct command_line_option *o)
{
  const char *pin, *service, *sender_sid, *recipient_sid, *offset, *limit;
  cli_arg(argc, argv, o, "pin,pin...", &pin, NULL, "");
  cli_arg(argc, argv, o, "service", &service, NULL, "");
  cli_arg(argc, argv, o, "sender_sid", &sender_sid, cli_optional_sid, "");
  cli_arg(argc, argv, o, "recipient_sid", &recipient_sid, cli_optional_sid, "");
  cli_arg(argc, argv, o, "offset", &offset, cli_uint, "0");
  cli_arg(argc, argv, o, "limit", &limit, cli_uint, "0");
  /* Create the instance directory if it does not yet exist */
  if (create_serval_instance_dir() == -1)
    return -1;
  if (!(keyring = keyring_open_with_pins(pin)))
    return -1;
  if (rhizome_opendb() == -1)
    return -1;
  return rhizome_list_manifests(service, sender_sid, recipient_sid, atoi(offset), atoi(limit));
}

int app_keyring_create(int argc, const char *const *argv, struct command_line_option *o)
{
  const char *pin;
  cli_arg(argc, argv, o, "pin,pin...", &pin, NULL, "");
  if (!keyring_open_with_pins(pin))
    return -1;
  return 0;
}

int app_keyring_list(int argc, const char *const *argv, struct command_line_option *o)
{
  const char *pin;
  cli_arg(argc, argv, o, "pin,pin...", &pin, NULL, "");
  keyring_file *k = keyring_open_with_pins(pin);
  if (!k)
    return -1;

  int cn=0;
  int in=0;

  for(cn=0;cn<k->context_count;cn++)
    for(in=0;in<k->contexts[cn]->identity_count;in++)
      {
	int kpn;
	keypair *kp;
	unsigned char *sid=NULL,*did=NULL,*name=NULL;
	for(kpn=0;kpn<k->contexts[cn]->identities[in]->keypair_count;kpn++)
	  {
	    kp=k->contexts[cn]->identities[in]->keypairs[kpn];
	    if (kp->type==KEYTYPE_CRYPTOBOX) sid=kp->public_key;
	    if (kp->type==KEYTYPE_DID) { did=kp->private_key; name=kp->public_key; }
	  }
	if (sid||did) {	 
	    if (sid) cli_printf("%s",overlay_render_sid(sid));
	    cli_delim(":");
	    if (did) cli_puts((char*)did);
	    cli_delim(":");
	    if (name) cli_puts((char*)name);
	    cli_delim("\n");
	}
      }
  return 0;
 }

int app_keyring_add(int argc, const char *const *argv, struct command_line_option *o)
{
  const char *pin;
  cli_arg(argc, argv, o, "pin", &pin, NULL, "");
  keyring_file *k = keyring_open_with_pins("");
  if (!k)
    return -1;
  if (keyring_create_identity(k,k->contexts[0],(char *)pin)==NULL)
    return WHY("Could not create new identity (keyring_create_identity() failed)");
  if (keyring_commit(k))
    return WHY("Could not write new identity (keyring_commit() failed)");
  keyring_free(k);
  return 0;
}

int app_keyring_set_did(int argc, const char *const *argv, struct command_line_option *o)
{
  const char *sid, *did, *pin, *name;
  cli_arg(argc, argv, o, "sid", &sid, NULL, "");
  cli_arg(argc, argv, o, "did", &did, NULL, "");
  cli_arg(argc, argv, o, "name", &name, NULL, "");
  cli_arg(argc, argv, o, "pin", &pin, NULL, "");

  if (strlen(did)>31) return WHY("DID too long (31 digits max)");
  if (strlen(name)>63) return WHY("Name too long (31 char max)");

  if (!(keyring = keyring_open_with_pins(pin)))
    return -1;

  unsigned char packedSid[SID_SIZE];
  stowSid(packedSid,0,(char *)sid);

  int cn=0,in=0,kp=0;
  int r=keyring_find_sid(keyring,&cn,&in,&kp,packedSid);
  if (!r) return WHY("No matching SID");
  if (keyring_set_did(keyring->contexts[cn]->identities[in],
		      (char *)did,(char *)name))
    return WHY("Could not set DID");
  if (keyring_commit(keyring))
    return WHY("Could not write updated keyring record");

  return 0;
}

int app_id_self(int argc, const char *const *argv, struct command_line_option *o)
{
  /* List my own identities */
  overlay_mdp_frame a;
  int result;
  int count=0;

  a.packetTypeAndFlags=MDP_GETADDRS;
  if (!strcasecmp(argv[1],"self"))
    a.addrlist.selfP=1; /* get own identities, not those of peers */
  else
    a.addrlist.selfP=0; /* get peer list */
  a.addrlist.first_sid=-1;
  a.addrlist.last_sid=0x7fffffff;
  a.addrlist.frame_sid_count=MDP_MAX_SID_REQUEST;

  while(a.addrlist.frame_sid_count==MDP_MAX_SID_REQUEST) {
    result=overlay_mdp_send(&a,MDP_AWAITREPLY,5000);
    if (result) {
      if (a.packetTypeAndFlags==MDP_ERROR)
	{
	  WHYF("  MDP Server error #%d: '%s'",
	       a.error.error,a.error.message);
	}
      else
	WHYF("Could not get list of local MDP addresses");
      return WHY("Failed to get local address list");
    }
    if ((a.packetTypeAndFlags&MDP_TYPE_MASK)!=MDP_ADDRLIST)
      return WHY("MDP Server returned something other than an address list");
    int i;
    for(i=0;i<a.addrlist.frame_sid_count;i++) {
      count++;
      cli_printf("%s",overlay_render_sid(a.addrlist.sids[i])); cli_delim("\n");
    }
    /* get ready to ask for next block of SIDs */
    a.packetTypeAndFlags=MDP_GETADDRS;
    a.addrlist.first_sid=a.addrlist.last_sid+1;
  }
  return 0;
}

int app_test_rfs(int argc, const char *const *argv, struct command_line_option *o)
{
  unsigned char bytes[8];
  int i;
  
  fprintf(stderr,"Testing that RFS coder works properly.\n");
  for(i=0;i<65536;i++)
    {
      rfs_encode(i,&bytes[0]);
      int zero=0;
      int r=rfs_decode(&bytes[0],&zero);
      if (i!=r) {
	fprintf(stderr,"RFS encoding of %d decodes to %d: ",i,r);
	int j;
	for(j=0;j<zero;j++) fprintf(stderr," %02x",bytes[j]);
	fprintf(stderr,"\n");
      }
    }
  return 0;
}

int app_crypt_test(int argc, const char *const *argv, struct command_line_option *o)
{
  unsigned char nonce[crypto_box_curve25519xsalsa20poly1305_NONCEBYTES];
  unsigned char k[crypto_box_curve25519xsalsa20poly1305_BEFORENMBYTES];

  unsigned char plain_block[65536];

  urandombytes(nonce,sizeof(nonce));
  urandombytes(k,sizeof(k));

  int len,i;

  overlay_gettime_ms();

  for(len=16;len<=65536;len*=2) {
    unsigned long long start=overlay_gettime_ms();
    for (i=0;i<1000;i++) {
      bzero(&plain_block[0],crypto_box_curve25519xsalsa20poly1305_ZEROBYTES);
      crypto_box_curve25519xsalsa20poly1305_afternm
	(plain_block,plain_block,len,nonce,k);
    }
    unsigned long long end=overlay_gettime_ms();
    printf("%d bytes - 100 tests took %lldms - mean time = %.2fms\n",
	   len,end-start,(end-start)*1.0/i);
  }
  return 0;
}

int app_node_info(int argc, const char *const *argv, struct command_line_option *o)
{
  const char *sid;
  cli_arg(argc, argv, o, "sid", &sid, NULL, "");

  overlay_mdp_frame mdp;
  bzero(&mdp,sizeof(mdp));
  int resolveDid=0;

  mdp.packetTypeAndFlags=MDP_NODEINFO;
  if (argc>3) resolveDid=1;
  mdp.nodeinfo.resolve_did=1; // Request resolution of DID and Name by local server if it can.

  /* get SID or SID prefix 
     XXX - Doesn't correctly handle odd-lengthed SID prefixes (ignores last digit).
     The matching code in overlay_route.c also has a similar problem with the last
     digit of an odd-length prefix being ignored. */
  int i;
  mdp.nodeinfo.sid_prefix_length=0;
  for(i = 0; (i != SID_SIZE)&&sid[i<<1]&&sid[(i<<1)+1]; i++) {
    mdp.nodeinfo.sid[mdp.nodeinfo.sid_prefix_length] = hexvalue(sid[i<<1]) << 4;
    mdp.nodeinfo.sid[mdp.nodeinfo.sid_prefix_length++] |= hexvalue(sid[(i<<1)+1]);
  }
  mdp.nodeinfo.sid_prefix_length*=2;

  int result=overlay_mdp_send(&mdp,MDP_AWAITREPLY,5000);
  if (result) {
    if (mdp.packetTypeAndFlags==MDP_ERROR)
      {
	overlay_mdp_client_done();
	return WHYF("  MDP Server error #%d: '%s'",mdp.error.error,mdp.error.message);
      }
    else {
      overlay_mdp_client_done();
      return WHYF("Could not get information about node.");
    }
  }

  if (resolveDid&&(!mdp.nodeinfo.resolve_did)) {
    /* Asked for DID resolution, but did not get it, so do a DNA lookup
       here.  We do this on the client side, so that we don't block the 
       single-threaded server. */
    overlay_mdp_frame m2;
    bzero(&m2,sizeof(m2));
    int port=32768+(random()&0xffff);
    unsigned char srcsid[SID_SIZE];
    if (overlay_mdp_getmyaddr(0,srcsid)) port=0;
    if (overlay_mdp_bind(srcsid,port)) port=0;

    if (port) {    
      unsigned long long now = overlay_gettime_ms();
      unsigned long long timeout = now+3000;
      unsigned long long next_send = now;
      
      while(now < timeout){
	now=overlay_gettime_ms();
	
	if (now >= next_send){
	  m2.packetTypeAndFlags=MDP_TX;
	  m2.out.src.port=port;
	  bcopy(&srcsid[0],&m2.out.src.sid[0],SID_SIZE);
	  bcopy(&mdp.nodeinfo.sid[0],&m2.out.dst.sid[0],SID_SIZE);
	  m2.out.dst.port=MDP_PORT_DNALOOKUP;
	  /* search for any DID */
	  m2.out.payload[0]=0;
	  m2.out.payload_length=1;
	  overlay_mdp_send(&m2,0,0);
	  next_send+=125;
	  continue;
	}
	
	long long timeout_ms = (next_send>timeout?timeout:next_send) - now;
	if (overlay_mdp_client_poll(timeout_ms)<=0)
	  continue;
	
	int ttl=-1;
	if (overlay_mdp_recv(&m2,&ttl))
	  continue;
	
	if ((m2.packetTypeAndFlags&MDP_TYPE_MASK)==MDP_ERROR){
	  // TODO log error?
	  continue;
	}
	
	if (m2.packetTypeAndFlags!=MDP_TX) {
	  WHYF("MDP returned an unexpected message (type=0x%x)",
	       m2.packetTypeAndFlags);
	  
	  if (m2.packetTypeAndFlags==MDP_ERROR) 
	    WHYF("MDP message is return/error: %d:%s",
		 m2.error.error,m2.error.message);
	  continue;
	}
	
	// we might receive a late response from an ealier request, ignore it
	if (memcmp(&m2.in.src.sid[0],&mdp.nodeinfo.sid[0],SID_SIZE)){
	  WHYF("Unexpected result from SID %s", overlay_render_sid(m2.in.src.sid));
	  continue;
	}
	
	{	    	  
	  char did[512];
	  char name[512];
	  char uri[512];
	  if (!parseDnaReply(m2.in.payload,m2.in.payload_length,
			     did,name,uri))
	  {
	    /* Got a good DNA reply, copy it into place */
	    bcopy(did,mdp.nodeinfo.did,32);
	    bcopy(name,mdp.nodeinfo.name,64);
	    mdp.nodeinfo.resolve_did=1;
	    break;
	  }
	}
      }
    }
  }

  cli_printf("record"); cli_delim(":");
  cli_printf("%d",mdp.nodeinfo.index); cli_delim(":");
  cli_printf("%d",mdp.nodeinfo.count); cli_delim(":");
  cli_printf("%s",mdp.nodeinfo.foundP?"found":"noresult"); cli_delim(":");
  cli_printf("%s",overlay_render_sid(mdp.nodeinfo.sid)); cli_delim(":");
  cli_printf("%s",mdp.nodeinfo.resolve_did?mdp.nodeinfo.did:"did-not-resolved"); 
  cli_delim(":");
  cli_printf("%s",mdp.nodeinfo.localP?"self":"peer"); cli_delim(":");
  cli_printf("%s",mdp.nodeinfo.neighbourP?"direct":"indirect"); 
  cli_delim(":");
  cli_printf("%d",mdp.nodeinfo.score); cli_delim(":");
  cli_printf("%d",mdp.nodeinfo.interface_number); cli_delim(":");
  cli_printf("%s",mdp.nodeinfo.resolve_did?mdp.nodeinfo.name:"name-not-resolved");
  cli_delim("\n");

  return 0;
}

/* NULL marks ends of command structure.
   "<anystring>" marks an arg that can take any value.
   "[<anystring>]" marks an optional arg that can take any value.
   All args following the first optional arg are optional, whether marked or not.
   Only exactly matching prototypes will be used.
   Together with the description, this makes it easy for us to auto-generate the
   list of valid command line formats for display to the user if they try an
   invalid one.  It also means we can do away with getopt() etc.

   The CLIFLAG_STANDALONE means that they cannot be used with a running servald
   instance, but act as an instance.  In other words, don't call these from the
   serval frontend, e.g, Java application on Android.  There are various reasons,
   such as some will try to fork() and exec() (bad for a Java thread to do), while
   others manipulate files that the running instance may be using.

   Keep this list alphabetically sorted for user convenience.
*/
command_line_option command_line_options[]={
  {app_dna_lookup,{"dna","lookup","<did>",NULL},0,
   "Lookup the SIP/MDP address of the supplied telephone number (DID)."},
  {cli_usage,{"help",NULL},0,
   "Display command usage."},
  {app_echo,{"echo","...",NULL},CLIFLAG_STANDALONE,
   "Output the supplied string."},
  {app_server_start,{"start",NULL},CLIFLAG_STANDALONE,
   "Start Serval Mesh node process with instance path taken from SERVALINSTANCE_PATH environment variable."},
  {app_server_start,{"start","in","<instance path>",NULL},CLIFLAG_STANDALONE,
   "Start Serval Mesh node process with given instance path."},
  {app_server_start,{"start","exec","<exec path>",NULL},CLIFLAG_STANDALONE,
   "Start Serval Mesh node process with instance path taken from SERVALINSTANCE_PATH environment variable."},
  {app_server_start,{"start","exec","<exec path>","in","<instance path>",NULL},CLIFLAG_STANDALONE,
   "Start Serval Mesh node process with given instance path."},
  {app_server_start,{"start","foreground",NULL},CLIFLAG_STANDALONE,
   "Start Serval Mesh node process without detatching from foreground."},
  {app_server_start,{"start","foreground","in","<instance path>",NULL},CLIFLAG_STANDALONE,
   "Start Serval Mesh node process with given instance path, without detatching from foreground."},
  {app_server_stop,{"stop",NULL},0,
   "Stop a running Serval Mesh node process with instance path taken from SERVALINSTANCE_PATH environment variable."},
  {app_server_stop,{"stop","in","<instance path>",NULL},0,
   "Stop a running Serval Mesh node process with given instance path."},
  {app_server_status,{"status",NULL},0,
   "Display information about any running Serval Mesh node."},
  {app_mdp_ping,{"mdp","ping","<SID|broadcast>",NULL},CLIFLAG_STANDALONE,
   "Attempts to ping specified node via Mesh Datagram Protocol (MDP)."},
  {app_config_set,{"config","set","<variable>","<value>",NULL},CLIFLAG_STANDALONE,
   "Set specified configuration variable."},
  {app_config_del,{"config","del","<variable>",NULL},CLIFLAG_STANDALONE,
   "Set specified configuration variable."},
  {app_config_get,{"config","get","[<variable>]",NULL},CLIFLAG_STANDALONE,
   "Get specified configuration variable."},
  {app_rhizome_hash_file,{"rhizome","hash","file","<filepath>",NULL},CLIFLAG_STANDALONE,
   "Compute the Rhizome hash of a file"},
  {app_rhizome_add_file,{"rhizome","add","file","<author_sid>","<pin>","<filepath>","[<manifestpath>]","[<bsk>]",NULL},CLIFLAG_STANDALONE,
   "Add a file to Rhizome and optionally write its manifest to the given path"},
  {app_rhizome_import_bundle,{"rhizome","import","bundle","<filepath>","<manifestpath>",NULL},CLIFLAG_STANDALONE,
   "Import a payload/manifest pair into Rhizome"},
  {app_rhizome_list,{"rhizome","list","<pin,pin...>","[<service>]","[<sender_sid>]","[<recipient_sid>]","[<offset>]","[<limit>]",NULL},CLIFLAG_STANDALONE,
   "List all manifests and files in Rhizome"},
  {app_rhizome_extract_manifest,{"rhizome","extract","manifest","<manifestid>","[<manifestpath>]",NULL},CLIFLAG_STANDALONE,
   "Extract a manifest from Rhizome and write it to the given path"},
  {app_rhizome_extract_file,{"rhizome","extract","file","<fileid>","[<filepath>]","[<key>]",NULL},CLIFLAG_STANDALONE,
   "Extract a file from Rhizome and write it to the given path"},
  {app_keyring_create,{"keyring","create",NULL},0,
   "Create a new keyring file."},
  {app_keyring_list,{"keyring","list","[<pin,pin...>]",NULL},CLIFLAG_STANDALONE,
   "List identites in specified key ring that can be accessed using the specified PINs"},
  {app_keyring_add,{"keyring","add","[<pin>]",NULL},CLIFLAG_STANDALONE,
   "Create a new identity in the keyring protected by the provided PIN"},
  {app_keyring_set_did,{"set","did","<sid>","<did>","<name>","[<pin>]",NULL},CLIFLAG_STANDALONE,
   "Set the DID for the specified SID.  Optionally supply PIN to unlock the SID record in the keyring."},
  {app_vomp_status,{"vomp","status",NULL},0,
   "Display status of any VoMP calls"},
  {app_vomp_monitor,{"vomp","monitor",NULL},0,
   "Monitor state and audio-flow of VoMP calls"},
  {app_vomp_pickup,{"vomp","pickup","<call>",NULL},0,
   "Accept specified call (use vomp status to get list of calls)"},
  {app_vomp_hangup,{"vomp","hangup","<call>",NULL},0,
   "End specified call (use vomp status to get list of calls)"},
  {app_vomp_dtmf,{"vomp","dtmf","<call>","<digits>",NULL},0,
   "Send DTMF digits over specified call"},
  {app_vomp_dial,{"vomp","dial","<sid>","<did>","[<callerid>]",NULL},0,
   "Attempt to dial the specified sid and did."},
  {app_id_self,{"id","self",NULL},0,
   "Return my own identity(s) as SIDs"},
  {app_id_self,{"id","peers",NULL},0,
   "Return identity of known peers as SIDs"},
  {app_node_info,{"node","info","<sid>","[getdid]",NULL},0,
   "Return information about SID, and optionally ask for DID resolution via network"},
  {app_test_rfs,{"test","rfs",NULL},0,
   "Test RFS field calculation"},
  {app_monitor_cli,{"monitor","[<sid>]",NULL},0,
   "Interactive servald monitor interface.  Specify SID to auto-dial that peer and insert dummy audio data"},
  {app_crypt_test,{"crypt","test",NULL},0,
   "Run cryptography speed test"},
#ifdef HAVE_VOIPTEST
  {app_pa_phone,{"phone",NULL},0,
   "Run phone test application"},
#endif
  {NULL,{NULL}}
};<|MERGE_RESOLUTION|>--- conflicted
+++ resolved
@@ -737,19 +737,12 @@
     pid = server_pid();
   if (pid < 0)
     return -1;
-<<<<<<< HEAD
   int ret = -1;
   if (pid > 0) {
     INFOF("Server already running (pid=%d)", pid);
     ret = 10;
   } else {
     INFOF("Starting server %s", execpath ? execpath : "without exec");
-=======
-  int ret = 1;
-  if (pid > 0) {
-    WHYF("Serval process already running (pid=%d)", pid);
-  } else {
->>>>>>> 132d3a6f
     /* Start the Serval process.  All server settings will be read by the server process from the
        instance directory when it starts up.  */
     if (server_remove_stopfile() == -1)
@@ -759,7 +752,6 @@
     overlayMode = 1;
     if (foregroundP)
       return server(NULL);
-<<<<<<< HEAD
     switch (fork()) {
       case -1:
 	/* Main process.  Fork failed.  There is no child process. */
@@ -793,53 +785,6 @@
       }
     }
     /* Main process.  Allow a few seconds for the child process to report for duty. */
-=======
-    int cpid;
-    switch ((cpid = fork())) {
-      case -1:
-	/* Main process.  First fork failed.  There is no child process. */
-	return WHY_perror("fork");
-      case 0: {
-	/* Child process.  Fork again then exit, to disconnect daemon from parent process, so that
-	   when daemon exits it does not live on as a zombie. N.B. Do not return from within this
-	   process; that will unroll the JNI call stack and cause havoc.  Use _exit().  */
-	switch (fork()) {
-	  case -1:
-	    /* Child process.  Second fork failed. There is no grandchild process. */
-	    _exit(WHY_perror("fork"));
-	  case 0: {
-	    /* Grandchild process.  Disconnect from current directory, disconnect standard i/o
-	       streams, and start a new process group so that if we are being started by an adb
-	       shell session, then we don't receive a SIGHUP when the adb shell process ends.  */
-	    int fd;
-	    if ((fd = open("/dev/null", O_RDWR, 0)) == -1)
-	      exit(WHY_perror("open"));
-	    if (setsid() == -1)
-	      exit(WHY_perror("setsid"));
-	    (void)chdir("/");
-	    (void)dup2(fd, 0);
-	    (void)dup2(fd, 1);
-	    (void)dup2(fd, 2);
-	    if (fd > 2)
-	      (void)close(fd);
-	    /* The execpath option is provided so that a JNI call to "start" can be made which
-	       creates a new server daemon process with the correct argv[0].  Otherwise, the servald
-	       process appears as a process with argv[0] = "org.servalproject". */
-	    if (execpath) {
-	      execl(execpath, execpath, "start", "foreground", NULL);
-	      _exit(-1);
-	    }
-	    _exit(server(NULL));
-	  }
-	}
-	/* Child process.  Second fork succeeded. There is a grandchild process. */
-	_exit(0); // Main process is waitpid()-ing for this.
-      }
-    }
-    /* Main process.  Wait for the child process to fork the grandchild then die. */
-    waitpid(cpid, NULL, 0);
-    /* Allow a few seconds for the grandchild process to report for duty. */
->>>>>>> 132d3a6f
     long long timeout = gettime_ms() + 5000;
     do {
       struct timespec delay;
