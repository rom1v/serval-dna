--- conflicted
+++ resolved
@@ -253,19 +253,12 @@
 int keyring_enter_pin(keyring_file *k, const char *pin);
 int keyring_enter_pins(keyring_file *k, const char *pinlist);
 int keyring_set_did(keyring_identity *id,char *did,char *name);
-<<<<<<< HEAD
 int keyring_sanitise_position(const keyring_file *k,int *cn,int *in,int *kp);
 int keyring_next_keytype(const keyring_file *k, int *cn, int *in, int *kp, int keytype);
 int keyring_next_identity(const keyring_file *k,int *cn,int *in,int *kp);
 int keyring_identity_find_keytype(const keyring_file *k, int cn, int in, int keytype);
 int keyring_find_did(const keyring_file *k,int *cn,int *in,int *kp,char *did);
 int keyring_find_sid(const keyring_file *k,int *cn,int *in,int *kp, const unsigned char *sid);
-=======
-int keyring_sanitise_position(keyring_file *k,int *cn,int *in,int *kp);
-int keyring_next_identity(keyring_file *k,int *cn,int *in,int *kp);
-int keyring_find_did(keyring_file *k,int *cn,int *in,int *kp,char *did);
-int keyring_find_sid(keyring_file *k,int *cn,int *in,int *kp, const unsigned char *sid);
->>>>>>> 7be0d9d0
 unsigned char *keyring_find_sas_private(keyring_file *k,unsigned char *sid,
 					unsigned char **sas_public);
 unsigned char *keyring_find_sas_public(keyring_file *k,unsigned char *sid);
