/* 
Serval Daemon
Copyright (C) 2010-2012 Paul Gardner-Stephen 
Copyright (C) 2012 Serval Project Inc.

This program is free software; you can redistribute it and/or
modify it under the terms of the GNU General Public License
as published by the Free Software Foundation; either version 2
of the License, or (at your option) any later version.

This program is distributed in the hope that it will be useful,
but WITHOUT ANY WARRANTY; without even the implied warranty of
MERCHANTABILITY or FITNESS FOR A PARTICULAR PURPOSE.  See the
GNU General Public License for more details.

You should have received a copy of the GNU General Public License
along with this program; if not, write to the Free Software
Foundation, Inc., 51 Franklin Street, Fifth Floor, Boston, MA  02110-1301, USA.
*/

#ifndef __SERVALD_SERVALD_H
#define __SERVALD_SERVALD_H

#include <stdio.h>
#include <errno.h>
#include <stdlib.h>
#include <stdarg.h>
#ifdef HAVE_STRINGS_H
#include <strings.h>
#endif
#include <string.h>
#include <signal.h>
#include <sys/types.h>

#ifdef WIN32
#include "win32/win32.h"
#else
#include <unistd.h>
#ifdef HAVE_SYS_SOCKET_H
#include <sys/socket.h>
#endif
#ifdef HAVE_NET_ROUTE_H
     #include <net/route.h>
#endif
#ifdef HAVE_LINUX_IF_H
#include <linux/if.h>
#else
#ifdef HAVE_NET_IF_H
#include <net/if.h>
#endif
#endif
#ifdef HAVE_NETINET_IN_H
#include <netinet/in.h>
#endif
#ifdef HAVE_LINUX_NETLINK_H
#include <linux/netlink.h>
#endif
#ifdef HAVE_LINUX_RTNETLINK_H
#include <linux/rtnetlink.h>
#endif
#ifdef HAVE_IFADDRS_H
#include <ifaddrs.h>
#endif
#ifdef HAVE_SYS_SOCKIO_H
#include <sys/sockio.h>
#endif

#ifdef HAVE_SYS_UCRED_H
#include <sys/ucred.h>
#endif
#endif

#if !defined(FORASTERISK) && !defined(s_addr)
#ifdef HAVE_ARPA_INET_H
#include <arpa/inet.h>
#else
typedef unsigned int in_addr_t;
struct in_addr {
   in_addr_t s_addr;
};
#endif
#endif

#ifdef HAVE_SYS_SOCKET_H
#include <sys/socket.h>
#endif
#ifdef HAVE_SYS_MMAN_H
#include <sys/mman.h>
#endif
#ifdef HAVE_SYS_TIME_H
#include <sys/time.h>
#endif
#ifdef HAVE_POLL_H
#include <poll.h>
#endif
#ifdef HAVE_NETDB_H
#include <netdb.h>
#endif
#ifdef HAVE_CTYPE_H
#include <ctype.h>
#endif

#ifndef WIN32
#include <sys/ioctl.h>
#include <sys/un.h>
#endif

#include <fcntl.h>
#include <ctype.h>
#include <sys/stat.h>

#include "cli.h"
#include "constants.h"
#include "mem.h"
#include "xprintf.h"
#include "log.h"
#include "net.h"
#include "os.h"

/* UDP Port numbers for various Serval services.
 The overlay mesh works over DNA */
#define PORT_DNA 4110

#define BATCH 1
#define NONBATCH 0

#define REQ_SERIAL 0
#define REQ_PARALLEL -1
#define REQ_FIRSTREPLY -2
#define REQ_REPLY -101


#define SET_NOREPLACE 1
#define SET_REPLACE 2
#define SET_NOCREATE 3
#define SET_FRAGMENT 0x80

#define WITHDATA 1
#define WITHOUTDATA 0

/* Limit packet payloads to minimise packet loss of big packets in mesh networks */
#define MAX_DATA_BYTES 256


extern const char version_servald[];

/*
 * INSTANCE_PATH can be set via the ./configure option --enable-instance-path=<path>
 */
#ifdef INSTANCE_PATH
#define DEFAULT_INSTANCE_PATH INSTANCE_PATH
#else
#ifdef ANDROID
#define DEFAULT_INSTANCE_PATH "/data/data/org.servalproject/var/serval-node"
#else
#define DEFAULT_INSTANCE_PATH "/var/serval-node"
#endif
#endif

/* Handy statement for forming a path to an instance file in a char buffer whose declaration
 * is in scope (so that sizeof(buf) will work).  Evaluates to true if the pathname fitted into
 * the provided buffer, false (0) otherwise (after logging an error).
 */
#define FORM_SERVAL_INSTANCE_PATH(buf, path) (form_serval_instance_path(buf, sizeof(buf), (path)))

const char *serval_instancepath();
int create_serval_instance_dir();
int form_serval_instance_path(char *buf, size_t bufsiz, const char *path);
void serval_setinstancepath(const char *instancepath);

#define SERVER_CONFIG_RELOAD_INTERVAL_MS	1000

extern int servalShutdown;

extern char *gatewayspec;

int rhizome_enabled();
int rhizome_http_server_running();
const char *rhizome_datastore_path();

extern struct in_addr client_addr;
extern int client_port;

#define MAX_PEERS 1024
extern int peer_count;
extern struct in_addr peers[MAX_PEERS];

extern char *outputtemplate;
extern char *instrumentation_file;
extern char *batman_socket;
extern char *batman_peerfile;


struct subscriber;
struct decode_context;

typedef struct keypair {
  int type;
  unsigned char *private_key;
  unsigned private_key_len;
  unsigned char *public_key;
  unsigned public_key_len;
} keypair;

/* Contains just the list of private:public key pairs and types,
   the pin used to extract them, and the slot in the keyring file
   (so that it can be replaced/rewritten as required). */
#define PKR_MAX_KEYPAIRS 64
#define PKR_SALT_BYTES 32
#define PKR_MAC_BYTES 64
typedef struct keyring_identity {
  char *PKRPin;
  struct subscriber *subscriber;
  unsigned int slot;
  unsigned int keypair_count;
  keypair *keypairs[PKR_MAX_KEYPAIRS];
} keyring_identity;

/* 64K identities, can easily be increased should the need arise,
   but keep it low-ish for now so that the 64K pointers don't eat too
   much ram on a small device.  Should probably think about having
   small and large device settings for some of these things */
#define KEYRING_MAX_IDENTITIES 65536
typedef struct keyring_context {
  char *KeyRingPin;
  unsigned char *KeyRingSalt;
  int KeyRingSaltLen;
  unsigned int identity_count;
  keyring_identity *identities[KEYRING_MAX_IDENTITIES];
} keyring_context;

#define KEYRING_PAGE_SIZE 4096LL
#define KEYRING_BAM_BYTES 2048LL
#define KEYRING_BAM_BITS (KEYRING_BAM_BYTES<<3)
#define KEYRING_SLAB_SIZE (KEYRING_PAGE_SIZE*KEYRING_BAM_BITS)
typedef struct keyring_bam {
  off_t file_offset;
  unsigned char bitmap[KEYRING_BAM_BYTES];
  struct keyring_bam *next;
} keyring_bam;

#define KEYRING_MAX_CONTEXTS 256
typedef struct keyring_file {
  int context_count;
  keyring_bam *bam;
  keyring_context *contexts[KEYRING_MAX_CONTEXTS];
  FILE *file;
  off_t file_size;
} keyring_file;

void keyring_free(keyring_file *k);
void keyring_free_context(keyring_context *c);
void keyring_free_identity(keyring_identity *id);
void keyring_free_keypair(keypair *kp);
int keyring_identity_mac(keyring_context *c,keyring_identity *id,
			 unsigned char *pkrsalt,unsigned char *mac);
#define KEYTYPE_CRYPTOBOX 0x01
#define KEYTYPE_CRYPTOSIGN 0x02
#define KEYTYPE_RHIZOME 0x03
/* DIDs aren't really keys, but the keyring is a real handy place to keep them,
   and keep them private if people so desire */
#define KEYTYPE_DID 0x04

/* handle to keyring file for use in running instance */
extern keyring_file *keyring;

/* Public calls to keyring management */
keyring_file *keyring_open(const char *path);
keyring_file *keyring_open_instance();
keyring_file *keyring_open_instance_cli(const struct cli_parsed *parsed);
int keyring_enter_pin(keyring_file *k, const char *pin);
int keyring_set_did(keyring_identity *id, const char *did, const char *name);
int keyring_sanitise_position(const keyring_file *k,int *cn,int *in,int *kp);
int keyring_next_keytype(const keyring_file *k, int *cn, int *in, int *kp, int keytype);
int keyring_next_identity(const keyring_file *k,int *cn,int *in,int *kp);
int keyring_identity_find_keytype(const keyring_file *k, int cn, int in, int keytype);
int keyring_find_did(const keyring_file *k,int *cn,int *in,int *kp,char *did);
int keyring_find_sid(const keyring_file *k,int *cn,int *in,int *kp, const unsigned char *sid);
unsigned char *keyring_find_sas_private(keyring_file *k,unsigned char *sid,
					unsigned char **sas_public);
int keyring_send_sas_request(struct subscriber *subscriber);

int keyring_commit(keyring_file *k);
keyring_identity *keyring_create_identity(keyring_file *k,keyring_context *c, const char *pin);
int keyring_seed(keyring_file *k);
void keyring_identity_extract(const keyring_identity *id, const unsigned char **sidp, const char **didp, const char **namep);
int keyring_dump(keyring_file *k, XPRINTF xpf, int include_secret);

/* Make sure we have space to put bytes of the packet as we go along */
#define CHECK_PACKET_LEN(B) {if (((*packet_len)+(B))>=packet_maxlen) { return WHY("Packet composition ran out of space."); } }

extern int sock;

struct profile_total {
  struct profile_total *_next;
  int _initialised;
  const char *name;
  time_ms_t max_time;
  time_ms_t total_time;
  time_ms_t child_time;
  int calls;
};

struct call_stats{
  time_ms_t enter_time;
  time_ms_t child_time;
  struct profile_total *totals;
  struct call_stats *prev;
};

struct sched_ent;

typedef void (*ALARM_FUNCP) (struct sched_ent *alarm);

struct sched_ent{
  struct sched_ent *_next;
  struct sched_ent *_prev;
  
  ALARM_FUNCP function;
  void *context;
  struct pollfd poll;
  // when we should first consider the alarm
  time_ms_t alarm;
  // the order we will prioritise the alarm
  time_ms_t deadline;
  struct profile_total *stats;
  int _poll_index;
};

struct limit_state{
  // length of time for a burst
  time_ms_t burst_length;
  // how many in a burst
  int burst_size;
  
  // how many have we sent in this burst so far
  int sent;
  // when can we allow another burst
  time_ms_t next_interval;
};

struct overlay_buffer;
struct overlay_frame;
struct broadcast;

#define STRUCT_SCHED_ENT_UNUSED {.poll.fd=-1, ._poll_index=-1,}

extern int overlayMode;

#define INTERFACE_STATE_FREE 0
#define INTERFACE_STATE_UP 1
#define INTERFACE_STATE_DOWN 2
#define INTERFACE_STATE_DETECTING 3

// Specify the size of the receive buffer.
// This effectively sets the MRU for packet radio interfaces
// where we have to buffer packets on the receive side
#define OVERLAY_INTERFACE_RX_BUFFER_SIZE 2048
// TX buffer must handle FEC encoded and encapsulated data, so needs to be
// larger.
#define OVERLAY_INTERFACE_TX_BUFFER_SIZE (2+2048*2)
// buffer size for reading RFD900 RSSI reports
// (minimum length is ~87 bytes, and includes 13 numeric fields
// each of which may presumably end up being ~10 bytes, so 256 bytes
// should be a safe size).
#define RSSI_TEXT_SIZE 256

struct slip_decode_state{
#define SLIP_FORMAT_SLIP 0
#define SLIP_FORMAT_UPPER7 1
  int encapsulator;
  int state;
  unsigned char *src;
  int src_size;
  char rssi_text[RSSI_TEXT_SIZE];
  int rssi_len;
  int packet_length;
  unsigned char dst[OVERLAY_INTERFACE_RX_BUFFER_SIZE];
  uint32_t crc;
  int src_offset;
  int dst_offset;
};

typedef struct overlay_interface {
  struct sched_ent alarm;
  
  char name[256];
  
  int recv_offset; /* file offset */
  unsigned char txbuffer[OVERLAY_INTERFACE_RX_BUFFER_SIZE];
  int tx_bytes_pending;
  
  struct slip_decode_state slip_decode_state;

  // copy of ifconfig flags
  uint16_t drop_broadcasts;
  char drop_unicasts;
  int port;
  int type;
  int socket_type;
  int encapsulation;
  char send_broadcasts;
  char prefer_unicast;
  // can we use this interface for routes to addresses in other subnets?
  int default_route;
  // should we log more debug info on this interace? eg hex dumps of packets
  char debug;
  char local_echo;

  // can we assume there will only be two devices on this interface?
  char point_to_point;
  struct subscriber *other_device;
  
  /* Number of milli-seconds per tick for this interface, which is basically related to the     
   the typical TX range divided by the maximum expected speed of nodes in the network.
   This means that short-range communications has a higher bandwidth requirement than
   long-range communications because the tick interval has to be shorter to still allow
   fast-convergence time to allow for mobility.
   
   For wifi (nominal range 100m) it is usually 500ms.
   For ~100K ISM915MHz (nominal range 1000m) it will probably be about 5000ms.
   For ~10K ISM915MHz (nominal range ~3000m) it will probably be about 15000ms.
   These figures will be refined over time, and we will allow people to set them per-interface.
   */
  unsigned tick_ms; /* milliseconds per tick */
  unsigned int uartbps; // set serial port speed (which might be different from link speed)
  int ctsrts; // enabled hardware flow control if non-zero

  // time last packet was sent on this interface
  time_ms_t last_tx;

  struct subscriber *next_advert;
  
  /* sequence number of last packet sent on this interface.
   Used to allow NACKs that can request retransmission of recent packets.
   */
  int sequence_number;
  /* XXX need recent packet buffers to support the above */
  
  struct limit_state transfer_limit;
  
  /* We need to make sure that interface name and broadcast address is unique for all interfaces that are UP.
   We bind a separate socket per interface / broadcast address Broadcast address and netmask, if known
   We really only case about distinct broadcast addresses on interfaces.
   Also simplifies aliases on interfaces. */
  struct sockaddr_in address;
  struct sockaddr_in broadcast_address;
  struct in_addr netmask;
  
  /* Not necessarily the real MTU, but the largest frame size we are willing to TX on this interface.
   For radio links the actual maximum and the maximum that is likely to be delivered reliably are
   potentially two quite different values. */
  int mtu;
  
  /* Use one of the INTERFACE_STATE_* constants to indicate the state of this interface. 
     If the interface stops working or disappears, it will be marked as DOWN and the socket closed.
     But if it comes back up again, we should try to reuse this structure, even if the broadcast address has changed.
   */
  int state;  
} overlay_interface;

/* Maximum interface count is rather arbitrary.
 Memory consumption is O(n) with respect to this parameter, so let's not make it too big for now.
 */
extern overlay_interface overlay_interfaces[OVERLAY_MAX_INTERFACES];
extern int overlay_last_interface_number; // used to remember where a packet came from
extern unsigned int overlay_sequence_number;

typedef struct sid_binary {
    unsigned char binary[SID_SIZE];
} sid_t;

#define SID_ANY         ((sid_t){{0,0,0,0,0,0,0,0,0,0,0,0,0,0,0,0,0,0,0,0,0,0,0,0,0,0,0,0,0,0,0,0}})
#define SID_BROADCAST   ((sid_t){{0xff,0xff,0xff,0xff,0xff,0xff,0xff,0xff,0xff,0xff,0xff,0xff,0xff,0xff,0xff,0xff,0xff,0xff,0xff,0xff,0xff,0xff,0xff,0xff,0xff,0xff,0xff,0xff,0xff,0xff,0xff,0xff}})

// is the SID entirely 0xFF?
#define is_sid_broadcast(SID) is_all_matching(SID, SID_SIZE, 0xFF)

// is the SID entirely 0x00?
#define is_sid_any(SID) is_all_matching(SID, SID_SIZE, 0)

#define alloca_tohex_sid_t(sid)         alloca_tohex((sid).binary, sizeof (*(sid_t*)0).binary)

int str_to_sid_t(sid_t *sid, const char *hex);
int strn_to_sid_t(sid_t *sid, const char *hex, const char **endp);

int str_is_subscriber_id(const char *sid);
int strn_is_subscriber_id(const char *sid, size_t *lenp);
int str_is_did(const char *did);
int strn_is_did(const char *did, size_t *lenp);

int stowSid(unsigned char *packet, int ofs, const char *sid);
int server_pid();
void server_save_argv(int argc, const char *const *argv);
int server(char *backing_file);
int server_create_stopfile();
int server_remove_stopfile();
int server_check_stopfile();
void serverCleanUp();
int isTransactionInCache(unsigned char *transaction_id);
void insertTransactionInCache(unsigned char *transaction_id);

int overlay_forward_payload(struct overlay_frame *f);
int packetOkOverlay(struct overlay_interface *interface,unsigned char *packet, size_t len,
		    int recvttl, struct sockaddr *recvaddr, size_t recvaddrlen);
int parseMdpPacketHeader(struct decode_context *context, struct overlay_frame *frame, 
			 struct overlay_buffer *buffer, struct subscriber **nexthop);
int parseEnvelopeHeader(struct decode_context *context, struct overlay_interface *interface, 
			struct sockaddr_in *addr, struct overlay_buffer *buffer);
int process_incoming_frame(time_ms_t now, struct overlay_interface *interface, 
			   struct overlay_frame *f, struct decode_context *context);

int overlay_frame_process(struct overlay_interface *interface, struct overlay_frame *f);
int overlay_frame_resolve_addresses(struct overlay_frame *f);

#define alloca_tohex_sid(sid)           alloca_tohex((sid), SID_SIZE)
#define alloca_tohex_sas(sas)           alloca_tohex((sas), SAS_SIZE)

time_ms_t overlay_time_until_next_tick();

int overlay_frame_append_payload(struct decode_context *context, overlay_interface *interface, 
				 struct overlay_frame *p, struct overlay_buffer *b);
int overlay_packet_init_header(int packet_version, int encapsulation, 
			       struct decode_context *context, struct overlay_buffer *buff, 
			       struct subscriber *destination, 
			       char unicast, char interface, int seq);
int overlay_interface_args(const char *arg);
void overlay_rhizome_advertise(struct sched_ent *alarm);
int overlay_add_local_identity(unsigned char *s);

extern int overlay_interface_count;

extern int overlay_local_identity_count;
extern unsigned char *overlay_local_identities[OVERLAY_MAX_LOCAL_IDENTITIES];

int rfs_length(int l);
int rfs_encode(int l,unsigned char *b);
int rfs_decode(unsigned char *b,int *offset);

int overlayServerMode();
int overlay_payload_enqueue(struct overlay_frame *p);
int overlay_queue_remaining(int queue);
int overlay_queue_schedule_next(time_ms_t next_allowed_packet);
int overlay_send_tick_packet(struct overlay_interface *interface);
int overlay_queue_ack(struct subscriber *neighbour, struct overlay_interface *interface, uint32_t ack_mask, int ack_seq);

int overlay_rhizome_saw_advertisements(int i, struct overlay_frame *f,  time_ms_t now);
int rhizome_server_get_fds(struct pollfd *fds,int *fdcount,int fdmax);
int rhizome_saw_voice_traffic();
int overlay_saw_mdp_containing_frame(struct overlay_frame *f, time_ms_t now);

int serval_packetvisualise(XPRINTF xpf, const char *message, const unsigned char *packet, size_t len);

int rhizome_fetching_get_fds(struct pollfd *fds,int *fdcount,int fdmax);
int rhizome_opendb();

int parseCommandLine(struct cli_context *context, const char *argv0, int argc, const char *const *argv);

int overlay_mdp_get_fds(struct pollfd *fds,int *fdcount,int fdmax);
int overlay_mdp_reply_error(int sock,
			    struct sockaddr_un *recvaddr,int recvaddrlen,
			    int error_number,char *message);
extern struct sched_ent mdp_abstract;
extern struct sched_ent mdp_named;


typedef struct sockaddr_mdp {
  unsigned char sid[SID_SIZE];
  unsigned int port;
} sockaddr_mdp;
unsigned char *keyring_get_nm_bytes(unsigned char *known_sid, unsigned char *unknown_sid);

typedef struct overlay_mdp_data_frame {
  sockaddr_mdp src;
  sockaddr_mdp dst;
  uint16_t payload_length;
  int queue;
  int ttl;
  unsigned char payload[MDP_MTU-100];
} overlay_mdp_data_frame;

typedef struct overlay_mdp_error {
  unsigned int error;
  char message[128];
} overlay_mdp_error;

typedef struct overlay_mdp_addrlist {
  int mode;
#define OVERLAY_MDP_ADDRLIST_MAX_SID_COUNT (~(unsigned int)0)
  unsigned int server_sid_count;
  unsigned int first_sid;
  unsigned int last_sid;
  unsigned int frame_sid_count; /* how many of the following 59 slots are populated */
  unsigned char sids[MDP_MAX_SID_REQUEST][SID_SIZE];
} overlay_mdp_addrlist;

typedef struct overlay_mdp_nodeinfo {
  unsigned char sid[SID_SIZE];
  int sid_prefix_length; /* must be long enough to be unique */
  int foundP;
  int localP;
  int neighbourP;
  int score;
  int interface_number;
  time_ms_t time_since_last_observation;
} overlay_mdp_nodeinfo;

typedef struct overlay_mdp_frame {
  uint16_t packetTypeAndFlags;
  union {
    overlay_mdp_data_frame out;
    overlay_mdp_data_frame in;
    sockaddr_mdp bind;
    overlay_mdp_addrlist addrlist;
    overlay_mdp_nodeinfo nodeinfo;
    overlay_mdp_error error;
    /* 2048 is too large (causes EMSGSIZE errors on OSX, but probably fine on
       Linux) */
    char raw[MDP_MTU];
  };
} overlay_mdp_frame;

int keyring_mapping_request(keyring_file *k,overlay_mdp_frame *req);

/* Server-side MDP functions */
int overlay_mdp_swap_src_dst(overlay_mdp_frame *mdp);
int overlay_mdp_reply(int sock,struct sockaddr_un *recvaddr,int recvaddrlen,
			  overlay_mdp_frame *mdpreply);
int overlay_mdp_dispatch(overlay_mdp_frame *mdp,int userGeneratedFrameP,
		     struct sockaddr_un *recvaddr,int recvaddlen);
int overlay_mdp_encode_ports(struct overlay_buffer *plaintext, int dst_port, int src_port);
int overlay_mdp_dnalookup_reply(const sockaddr_mdp *dstaddr, const unsigned char *resolved_sid, const char *uri, const char *did, const char *name);

struct vomp_call_state;

void set_codec_flag(int codec, unsigned char *flags);
int is_codec_set(int codec, unsigned char *flags);

struct vomp_call_state *vomp_find_call_by_session(int session_token);
int vomp_mdp_received(overlay_mdp_frame *mdp);
int vomp_parse_dtmf_digit(char c);
int vomp_dial(struct subscriber *local, struct subscriber *remote, const char *local_did, const char *remote_did);
int vomp_pickup(struct vomp_call_state *call);
int vomp_hangup(struct vomp_call_state *call);
int vomp_ringing(struct vomp_call_state *call);
int vomp_received_audio(struct vomp_call_state *call, int audio_codec, int time, int sequence,
			const unsigned char *audio, int audio_length);
void monitor_get_all_supported_codecs(unsigned char *codecs);

<<<<<<< HEAD
int cli_putchar(char c);
int cli_puts(const char *str);
int cli_printf(const char *fmt, ...);
int cli_delim(const char *opt);
void cli_columns(int columns, const char *names[]);
void cli_row_count(int rows);
void cli_field_name(const char *name, const char *delim);
void cli_put_long(int64_t value, const char *delim);
void cli_put_string(const char *value, const char *delim);
void cli_put_hexvalue(const unsigned char *value, int length, const char *delim);

int overlay_mdp_getmyaddr(int mpd_sockfd, unsigned index, sid_t *sid);
int overlay_mdp_bind(int mdp_sockfd, const sid_t *localaddr, int port);
=======
int overlay_mdp_getmyaddr(unsigned index, sid_t *sid);
int overlay_mdp_bind(const sid_t *localaddr, int port) ;
>>>>>>> 15ad3331
int overlay_route_node_info(overlay_mdp_nodeinfo *node_info);
int overlay_interface_register(char *name,
			       struct in_addr addr,
			       struct in_addr mask);
overlay_interface * overlay_interface_get_default();
overlay_interface * overlay_interface_find(struct in_addr addr, int return_default);
overlay_interface * overlay_interface_find_name(const char *name);
int overlay_interface_compare(overlay_interface *one, overlay_interface *two);
int
overlay_broadcast_ensemble(overlay_interface *interface,
			   struct sockaddr_in *recipientaddr,
			   unsigned char *bytes,int len);

int directory_registration();
int directory_service_init();

struct cli_parsed;
int app_nonce_test(const struct cli_parsed *parsed, struct cli_context *context);
int app_rhizome_direct_sync(const struct cli_parsed *parsed, struct cli_context *context);
int app_monitor_cli(const struct cli_parsed *parsed, struct cli_context *context);
int app_vomp_console(const struct cli_parsed *parsed, struct cli_context *context);

int monitor_get_fds(struct pollfd *fds,int *fdcount,int fdmax);

int monitor_setup_sockets();
int monitor_get_fds(struct pollfd *fds,int *fdcount,int fdmax);
int monitor_announce_peer(const unsigned char *sid);
int monitor_announce_unreachable_peer(const unsigned char *sid);
int monitor_announce_link(int hop_count, struct subscriber *transmitter, struct subscriber *receiver);
int monitor_tell_clients(char *msg, int msglen, int mask);
int monitor_tell_formatted(int mask, char *fmt, ...);
int monitor_client_interested(int mask);
extern int monitor_socket_count;


typedef struct monitor_audio {
  char name[128];
  int (*start)();
  int (*stop)();
  int (*poll_fds)(struct pollfd *,int);
  int (*read)(unsigned char *,int);
  int (*write)(unsigned char *,int);
} monitor_audio;
extern monitor_audio *audev;

monitor_audio *audio_msm_g1_detect();
monitor_audio *audio_alsa_detect();
monitor_audio *audio_reflector_detect();
int detectAudioDevice();
int getAudioPlayFd();
int getAudioRecordFd();
int getAudioBytes(unsigned char *buffer,
		  int offset,
		  int bufferSize);
int encodeAndDispatchRecordedAudio(int fd,int callSessionToken,
				   int recordCodec,
				   unsigned char *sampleData,
				   int sampleBytes);
int scrapeProcNetRoute();
int lsif();
int doifaddrs();
int bufferAudioForPlayback(int codec, time_ms_t start_time, time_ms_t end_time,
			   unsigned char *data,int dataLen);
int startAudio();
int stopAudio();

#define SERVER_UNKNOWN 1
#define SERVER_NOTRESPONDING 2
#define SERVER_NOTRUNNING 3
#define SERVER_RUNNING 4
int server_probe(int *pid);

int dna_helper_start();
int dna_helper_shutdown();
int dna_helper_enqueue(overlay_mdp_frame *mdp, const char *did, const unsigned char *requestorSid);
int dna_return_resolution(overlay_mdp_frame *mdp, unsigned char *fromSid,
			  const char *did,const char *name,const char *uri);
int parseDnaReply(const char *buf, size_t len, char *token, char *did, char *name, char *uri, const char **bufp);
extern int sigPipeFlag;
extern int sigIoFlag;
void sigPipeHandler(int signal);
void sigIoHandler(int signal);

int overlay_mdp_setup_sockets();

int is_scheduled(const struct sched_ent *alarm);
int _schedule(struct __sourceloc whence, struct sched_ent *alarm);
int _unschedule(struct __sourceloc whence, struct sched_ent *alarm);
int _watch(struct __sourceloc whence, struct sched_ent *alarm);
int _unwatch(struct __sourceloc whence, struct sched_ent *alarm);
#define schedule(alarm)   _schedule(__WHENCE__, alarm)
#define unschedule(alarm) _unschedule(__WHENCE__, alarm)
#define watch(alarm)      _watch(__WHENCE__, alarm)
#define unwatch(alarm)    _unwatch(__WHENCE__, alarm)
int fd_poll();

void overlay_interface_discover(struct sched_ent *alarm);
void overlay_packetradio_poll(struct sched_ent *alarm);
int overlay_packetradio_setup_port(overlay_interface *interface);
int overlay_packetradio_tx_packet(struct overlay_frame *frame);
void overlay_dummy_poll(struct sched_ent *alarm);
void server_config_reload(struct sched_ent *alarm);
void server_shutdown_check(struct sched_ent *alarm);
void overlay_mdp_poll(struct sched_ent *alarm);
int overlay_mdp_try_interal_services(struct overlay_frame *frame, overlay_mdp_frame *mdp);
int overlay_send_probe(struct subscriber *peer, struct sockaddr_in addr, overlay_interface *interface, int queue);
int overlay_send_stun_request(struct subscriber *server, struct subscriber *request);
void fd_periodicstats(struct sched_ent *alarm);
void rhizome_check_connections(struct sched_ent *alarm);

int overlay_tick_interface(int i, time_ms_t now);
int overlay_queue_init();

void monitor_client_poll(struct sched_ent *alarm);
void monitor_poll(struct sched_ent *alarm);
void rhizome_client_poll(struct sched_ent *alarm);
void rhizome_fetch_poll(struct sched_ent *alarm);
void rhizome_server_poll(struct sched_ent *alarm);

int overlay_mdp_service_stun_req(overlay_mdp_frame *mdp);
int overlay_mdp_service_stun(overlay_mdp_frame *mdp);
int overlay_mdp_service_probe(overlay_mdp_frame *mdp);

time_ms_t limit_next_allowed(struct limit_state *state);
int limit_is_allowed(struct limit_state *state);
int limit_init(struct limit_state *state, int rate_micro_seconds);

/* function timing routines */
int fd_clearstats();
int fd_showstats();
int fd_checkalarms();
int fd_func_enter(struct __sourceloc __whence, struct call_stats *this_call);
int fd_func_exit(struct __sourceloc __whence, struct call_stats *this_call);
void dump_stack();

#define IN() static struct profile_total _aggregate_stats={NULL,0,__FUNCTION__,0,0,0}; \
    struct call_stats _this_call={.totals=&_aggregate_stats}; \
    fd_func_enter(__HERE__, &_this_call);

#define OUT() fd_func_exit(__HERE__, &_this_call)
#define RETURN(X) do { OUT(); return (X); } while (0);
#define RETURNNULL do { OUT(); return (NULL); } while (0);

int olsr_init_socket(void);
int olsr_send(struct overlay_frame *frame);

void write_uint64(unsigned char *o,uint64_t v);
void write_uint16(unsigned char *o,uint16_t v);
void write_uint32(unsigned char *o,uint32_t v);
uint64_t read_uint64(unsigned char *o);
uint32_t read_uint32(unsigned char *o);
uint16_t read_uint16(unsigned char *o);

int slip_encode(int format,
		unsigned char *src, int src_bytes, unsigned char *dst, int dst_len);
int slip_decode(struct slip_decode_state *state);
int upper7_decode(struct slip_decode_state *state,unsigned char byte);
uint32_t Crc32_ComputeBuf( uint32_t inCrc32, const void *buf,
			  size_t bufLen );
extern int last_radio_rssi;
extern int last_radio_temperature;
int rhizome_active_fetch_count();
int rhizome_active_fetch_bytes_received(int q);
extern int64_t bundles_available;
extern char crash_handler_clue[1024];


int link_received_duplicate(struct subscriber *subscriber, struct overlay_interface *interface, int sender_interface, int previous_seq, int unicast);
int link_received_packet(struct subscriber *subscriber, struct overlay_interface *interface, int sender_interface, int sender_seq, int unicode);
int link_receive(overlay_mdp_frame *mdp);
void link_explained(struct subscriber *subscriber);
void link_interface_down(struct overlay_interface *interface);
int link_state_announce_links();
int link_state_legacy_ack(struct overlay_frame *frame, time_ms_t now);
int link_state_interface_oldest_neighbour(struct overlay_interface *interface);
int link_state_ack_soon(struct subscriber *sender);
int link_state_should_forward_broadcast(struct subscriber *transmitter);

int generate_nonce(unsigned char *nonce,int bytes);

#endif // __SERVALD_SERVALD_H<|MERGE_RESOLUTION|>--- conflicted
+++ resolved
@@ -647,24 +647,8 @@
 			const unsigned char *audio, int audio_length);
 void monitor_get_all_supported_codecs(unsigned char *codecs);
 
-<<<<<<< HEAD
-int cli_putchar(char c);
-int cli_puts(const char *str);
-int cli_printf(const char *fmt, ...);
-int cli_delim(const char *opt);
-void cli_columns(int columns, const char *names[]);
-void cli_row_count(int rows);
-void cli_field_name(const char *name, const char *delim);
-void cli_put_long(int64_t value, const char *delim);
-void cli_put_string(const char *value, const char *delim);
-void cli_put_hexvalue(const unsigned char *value, int length, const char *delim);
-
 int overlay_mdp_getmyaddr(int mpd_sockfd, unsigned index, sid_t *sid);
 int overlay_mdp_bind(int mdp_sockfd, const sid_t *localaddr, int port);
-=======
-int overlay_mdp_getmyaddr(unsigned index, sid_t *sid);
-int overlay_mdp_bind(const sid_t *localaddr, int port) ;
->>>>>>> 15ad3331
 int overlay_route_node_info(overlay_mdp_nodeinfo *node_info);
 int overlay_interface_register(char *name,
 			       struct in_addr addr,
