--- conflicted
+++ resolved
@@ -692,15 +692,8 @@
 void cli_put_string(const char *value, const char *delim);
 void cli_put_hexvalue(const unsigned char *value, int length, const char *delim);
 
-<<<<<<< HEAD
-int is_configvarname(const char *arg);
-
-int overlay_mdp_getmyaddr(int mpd_sockfd, int index, unsigned char *sid);
-int overlay_mdp_bind(int mdp_sockfd, unsigned char *localaddr, int port);
-=======
-int overlay_mdp_getmyaddr(int index, sid_t *sid);
-int overlay_mdp_bind(const sid_t *localaddr, int port) ;
->>>>>>> 705f414a
+int overlay_mdp_getmyaddr(int mpd_sockfd, int index, sid_t *sid);
+int overlay_mdp_bind(int mdp_sockfd, const sid_t *localaddr, int port);
 int overlay_route_node_info(overlay_mdp_nodeinfo *node_info);
 int overlay_interface_register(char *name,
 			       struct in_addr addr,
