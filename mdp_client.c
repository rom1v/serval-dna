--- conflicted
+++ resolved
@@ -294,11 +294,7 @@
 }
 
 // send a request to servald deamon to add a port binding
-<<<<<<< HEAD
-int overlay_mdp_bind(int mdp_sockfd, unsigned char *localaddr, int port)
-=======
-int overlay_mdp_bind(const sid_t *localaddr, int port) 
->>>>>>> 705f414a
+int overlay_mdp_bind(int mdp_sockfd, const sid_t *localaddr, int port)
 {
   overlay_mdp_frame mdp;
   mdp.packetTypeAndFlags=MDP_BIND|MDP_FORCE;
@@ -316,11 +312,7 @@
   return 0;
 }
 
-<<<<<<< HEAD
-int overlay_mdp_getmyaddr(int mdp_sockfd, int index, unsigned char *sid)
-=======
-int overlay_mdp_getmyaddr(int index, sid_t *sid)
->>>>>>> 705f414a
+int overlay_mdp_getmyaddr(int mdp_sockfd, int index, sid_t *sid)
 {
   overlay_mdp_frame a;
   memset(&a, 0, sizeof(a));
