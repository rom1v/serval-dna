/*
Serval Distributed Numbering Architecture (DNA)
Copyright (C) 2010 Paul Gardner-Stephen
 
This program is free software; you can redistribute it and/or
modify it under the terms of the GNU General Public License
as published by the Free Software Foundation; either version 2
of the License, or (at your option) any later version.
 
This program is distributed in the hope that it will be useful,
but WITHOUT ANY WARRANTY; without even the implied warranty of
MERCHANTABILITY or FITNESS FOR A PARTICULAR PURPOSE.  See the
GNU General Public License for more details.
 
You should have received a copy of the GNU General Public License
along with this program; if not, write to the Free Software
Foundation, Inc., 51 Franklin Street, Fifth Floor, Boston, MA  02110-1301, USA.
*/

#include "serval.h"
#include "overlay_buffer.h"
#include "overlay_packet.h"

static int op_append_type(struct overlay_buffer *headers, struct overlay_frame *p)
{
  unsigned char c[3];
  switch(p->type&OF_TYPE_FLAG_BITS)
    {
    case OF_TYPE_FLAG_NORMAL:
      c[0]=p->type|p->modifiers;
      if (debug&DEBUG_PACKETFORMATS) DEBUGF("type resolves to %02x",c[0]);
      if (ob_append_bytes(headers,c,1)) return -1;
      break;
    case OF_TYPE_FLAG_E12:
      c[0]=(p->type&OF_MODIFIER_BITS)|OF_TYPE_EXTENDED12;
      c[1]=(p->type>>4)&0xff;
      if (debug&DEBUG_PACKETFORMATS) DEBUGF("type resolves to %02x%02x",c[0],c[1]);
      if (ob_append_bytes(headers,c,2)) return -1;
      break;
    case OF_TYPE_FLAG_E20:
      c[0]=(p->type&OF_MODIFIER_BITS)|OF_TYPE_EXTENDED20;
      c[1]=(p->type>>4)&0xff;
      c[2]=(p->type>>12)&0xff;
      if (debug&DEBUG_PACKETFORMATS) DEBUGF("type resolves to %02x%02x%02x",c[0],c[1],c[2]);
      if (ob_append_bytes(headers,c,3)) return -1;
      break;
    default: 
      /* Don't know this type of frame */
      WHY("Asked for format frame with unknown TYPE_FLAG bits");
      return -1;
    }
  return 0;
}


int overlay_frame_append_payload(overlay_interface *interface, struct overlay_frame *p, struct subscriber *next_hop, struct overlay_buffer *b)
{
  /* Convert a payload (frame) structure into a series of bytes.
     Assumes that any encryption etc has already been done.
     Will pick a next hop if one has not been chosen.
  */

  struct overlay_buffer *headers;
  
  headers=ob_new();

  if (!headers) return WHY("could not allocate overlay buffer for headers");

  ob_checkpoint(b);
  
  if (debug&DEBUG_PACKETCONSTRUCTION)
    dump_payload(p,"append_payload stuffing into packet");

  /* Build header */

  /* Write fields into binary structure in correct order */

  /* Write out type field byte(s) */
  if (op_append_type(headers,p))
    goto cleanup;    

  /* Write out TTL */
  if (ob_append_byte(headers,p->ttl))
    goto cleanup;

  /* Length.  This is the fun part, because we cannot calculate how many bytes we need until
     we have abbreviated the addresses, and the length encoding we use varies according to the
     length encoded.  The simple option of running the abbreviations twice won't work because 
     we rely on context for abbreviating the addresses.  So we write it initially and then patch it
     after.
  */
  int max_len=((SID_SIZE+3)*3+headers->position+p->payload->position);
  if (debug&DEBUG_PACKETCONSTRUCTION) 
    DEBUGF("Appending RFS for max_len=%d\n",max_len);
  ob_append_rfs(headers,max_len);
  
  int addrs_start=headers->position;
  
  /* Write out addresses as abbreviated as possible */
  if (p->sendBroadcast){
    overlay_broadcast_append(headers, &p->broadcast_id);
  }else{
    overlay_address_append(headers, next_hop);
  }
  if (p->destination)
    overlay_address_append(headers,p->destination);
  else
    ob_append_byte(headers, OA_CODE_PREVIOUS);
  
  if (p->source==my_subscriber){
    overlay_address_append_self(interface, headers);
  }else{
    overlay_address_append(headers,p->source);
  }
  
  int addrs_len=headers->position-addrs_start;
  int actual_len=addrs_len+p->payload->position;
  if (debug&DEBUG_PACKETCONSTRUCTION) 
    DEBUGF("Patching RFS for actual_len=%d\n",actual_len);
  ob_patch_rfs(headers,actual_len);

  /* Write payload format plus total length of header bits */
  if (ob_makespace(b,2+headers->position+p->payload->position)) {
    /* Not enough space free in output buffer */
    if (debug&DEBUG_PACKETFORMATS)
      DEBUGF("Could not make enough space free in output buffer");
    goto cleanup;
  }
  
  /* Package up headers and payload */
  if (ob_append_bytes(b,headers->bytes,headers->position)) {
    WHY("could not append header");
    goto cleanup;
  }
  if (ob_append_bytes(b,p->payload->bytes,p->payload->position)) {
    WHY("could not append payload"); 
    goto cleanup;
  }

  ob_free(headers);
  return 0;
  
cleanup:
  ob_free(headers);
  ob_rewind(b);
  return -1;
}
  
int dump_queue(char *msg,int q)
{
  overlay_txqueue *qq=&overlay_tx[q];
  DEBUGF("Contents of TX queue #%d (%s):",q,msg);
  DEBUGF("  length=%d, maxLength=%d",qq->length,qq->maxLength);
  struct overlay_frame *f=qq->first,*l=qq->last;
  DEBUGF("  head of queue = %p, tail of queue = %p", f, l);
  struct overlay_frame *n=f;
  int count=0;
  while(n) {
    DEBUGF("    queue entry #%d : prev=%p, next=%p", count,n->prev,n->next);
    if (n==n->next) {
      WHY("      ERROR: loop in queue");
      return -1;
    }
    n=n->next;
  }
  return 0;
}

int dump_payload(struct overlay_frame *p, char *message)
{
  DEBUGF( "+++++\nFrame from %s to %s of type 0x%02x %s:",
	  alloca_tohex_sid(p->source->sid),
	  alloca_tohex_sid(p->destination->sid),p->type,
	  message?message:"");
  if (p->payload)
    dump("payload contents", &p->payload->bytes[0],p->payload->position);
  return 0;
}

int overlay_payload_enqueue(int q, struct overlay_frame *p)
{
  /* Add payload p to queue q.

     Queues get scanned from first to last, so we should append new entries
     on the end of the queue.

     Complain if there are too many frames in the queue.
  */
  
  if (!p) return WHY("Cannot queue NULL");
  
  if (p->destination){
    int r = subscriber_is_reachable(p->destination);
    if (r == REACHABLE_SELF || r == REACHABLE_NONE)
      return WHYF("Destination %s is unreachable (%d)", alloca_tohex_sid(p->destination->sid), r);
  }
      
  if (debug&DEBUG_PACKETTX)
    DEBUGF("Enqueuing packet for %s* (q[%d]length = %d)",
	   p->destination?alloca_tohex(p->destination->sid, 7): alloca_tohex(p->broadcast_id.id,BROADCAST_LEN),
	 q,overlay_tx[q].length);
  
  if (q<0||q>=OQ_MAX) 
    return WHY("Invalid queue specified");

  
  if (p->payload && p->payload->position > p->payload->sizeLimit){
    // HACK, maybe should be done in each caller
    // set the size of the payload based on the position written
    p->payload->sizeLimit=p->payload->position;
  }
  
  if (overlay_tx[q].length>=overlay_tx[q].maxLength) 
    return WHYF("Queue #%d congested (size = %d)",q,overlay_tx[q].maxLength);

  if (p->send_copies<=0)
    p->send_copies=1;
  else if(p->send_copies>5)
    return WHY("Too many copies requested");
  
  if (!p->destination){
    int i;
    int drop=1;
    
    // hook to allow for flooding via olsr
    olsr_send(p);
    
    // make sure there is an interface up that allows broadcasts
    for(i=0;i<OVERLAY_MAX_INTERFACES;i++){
      if (overlay_interfaces[i].state==INTERFACE_STATE_UP
	  && overlay_interfaces[i].send_broadcasts){
	p->broadcast_sent_via[i]=0;
	drop=0;
      }else
	p->broadcast_sent_via[i]=1;
    }
    
    // just drop it now
    if (drop)
      return -1;
    
    p->sendBroadcast=1;
  }
  
  struct overlay_frame *l=overlay_tx[q].last;
  if (l) l->next=p;
  p->prev=l;
  p->next=NULL;
  p->enqueued_at=gettime_ms();

  overlay_tx[q].last=p;
  if (!overlay_tx[q].first) overlay_tx[q].first=p;
  overlay_tx[q].length++;

  overlay_update_queue_schedule(&overlay_tx[q], p);
  
  if (0) dump_queue("after",q);

  return 0;
}

int op_free(struct overlay_frame *p)
{
  if (!p) return WHY("Asked to free NULL");
  if (p->prev&&p->prev->next==p) return WHY("p->prev->next still points here");
  if (p->next&&p->next->prev==p) return WHY("p->next->prev still points here");
  p->prev=NULL;
  p->next=NULL;
  if (p->payload) ob_free(p->payload);
  p->payload=NULL;
  free(p);
  return 0;
}

struct overlay_frame *op_dup(struct overlay_frame *in)
{
  if (!in) return NULL;

  /* clone the frame */
<<<<<<< HEAD
  struct overlay_frame *out=malloc(sizeof(struct overlay_frame));
  if (!out) return WHYNULL("malloc() failed");

  /* copy main data structure */
  bcopy(in,out,sizeof(struct overlay_frame));
=======
  overlay_frame *out=malloc(sizeof(overlay_frame));
  if (!out) {
    WHY("malloc() failed");
    return NULL;
  }

  /* copy main data structure */
  bcopy(in,out,sizeof(overlay_frame));
  out->payload=ob_new(in->payload->length);
  if (!out->payload) {
    free(out);
    WHY("ob_new() failed");
    return NULL;
  }
  if (ob_append_bytes(out->payload,&in->payload->bytes[0],in->payload->length))
    {
      op_free(out);
      WHY("could not duplicate payload bytes");
      return NULL;
    }
  return out;
}

int overlay_frame_set_neighbour_as_source(overlay_frame *f,overlay_neighbour *n)
{
  if (!n) return WHY("Neighbour was null");
  bcopy(n->node->sid,f->source,SID_SIZE);
  return 0;
}

int overlay_frame_set_neighbour_as_destination(overlay_frame *f,overlay_neighbour *n)
{
  if (!n) return WHY("Neighbour was null");
  bcopy(n->node->sid,f->destination,SID_SIZE);
  return 0;
}

int overlay_frame_set_broadcast_as_destination(overlay_frame *f)
{  
  overlay_broadcast_generate_address(f->destination);
  return 0;
}


unsigned char *overlay_get_my_sid()
{
  /* Make sure we can find our SID */
  int kp;
  if (!keyring)
    { WHY("keyring is null"); return NULL; }
  if (!keyring->context_count) 
    { WHY("No context zero in keyring"); return NULL; }
  if (!keyring->contexts[0]->identity_count) 
    { WHY("No identity in keyring context zero"); return NULL; }

  for(kp=0;kp<keyring->contexts[0]->identities[0]->keypair_count;kp++)
    if (keyring->contexts[0]->identities[0]->keypairs[kp]->type==KEYTYPE_CRYPTOBOX)
      return keyring->contexts[0]->identities[0]->keypairs[kp]->public_key;
>>>>>>> b4c92a28
  
  if (in->payload)
    out->payload=ob_dup(in->payload);
  return out;
}<|MERGE_RESOLUTION|>--- conflicted
+++ resolved
@@ -277,73 +277,12 @@
   if (!in) return NULL;
 
   /* clone the frame */
-<<<<<<< HEAD
   struct overlay_frame *out=malloc(sizeof(struct overlay_frame));
   if (!out) return WHYNULL("malloc() failed");
 
   /* copy main data structure */
   bcopy(in,out,sizeof(struct overlay_frame));
-=======
-  overlay_frame *out=malloc(sizeof(overlay_frame));
-  if (!out) {
-    WHY("malloc() failed");
-    return NULL;
-  }
-
-  /* copy main data structure */
-  bcopy(in,out,sizeof(overlay_frame));
-  out->payload=ob_new(in->payload->length);
-  if (!out->payload) {
-    free(out);
-    WHY("ob_new() failed");
-    return NULL;
-  }
-  if (ob_append_bytes(out->payload,&in->payload->bytes[0],in->payload->length))
-    {
-      op_free(out);
-      WHY("could not duplicate payload bytes");
-      return NULL;
-    }
-  return out;
-}
-
-int overlay_frame_set_neighbour_as_source(overlay_frame *f,overlay_neighbour *n)
-{
-  if (!n) return WHY("Neighbour was null");
-  bcopy(n->node->sid,f->source,SID_SIZE);
-  return 0;
-}
-
-int overlay_frame_set_neighbour_as_destination(overlay_frame *f,overlay_neighbour *n)
-{
-  if (!n) return WHY("Neighbour was null");
-  bcopy(n->node->sid,f->destination,SID_SIZE);
-  return 0;
-}
-
-int overlay_frame_set_broadcast_as_destination(overlay_frame *f)
-{  
-  overlay_broadcast_generate_address(f->destination);
-  return 0;
-}
-
-
-unsigned char *overlay_get_my_sid()
-{
-  /* Make sure we can find our SID */
-  int kp;
-  if (!keyring)
-    { WHY("keyring is null"); return NULL; }
-  if (!keyring->context_count) 
-    { WHY("No context zero in keyring"); return NULL; }
-  if (!keyring->contexts[0]->identity_count) 
-    { WHY("No identity in keyring context zero"); return NULL; }
-
-  for(kp=0;kp<keyring->contexts[0]->identities[0]->keypair_count;kp++)
-    if (keyring->contexts[0]->identities[0]->keypairs[kp]->type==KEYTYPE_CRYPTOBOX)
-      return keyring->contexts[0]->identities[0]->keypairs[kp]->public_key;
->>>>>>> b4c92a28
-  
+
   if (in->payload)
     out->payload=ob_dup(in->payload);
   return out;
