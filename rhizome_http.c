/*
Serval Distributed Numbering Architecture (DNA)
Copyright (C) 2010 Paul Gardner-Stephen
 
This program is free software; you can redistribute it and/or
modify it under the terms of the GNU General Public License
as published by the Free Software Foundation; either version 2
of the License, or (at your option) any later version.
 
This program is distributed in the hope that it will be useful,
but WITHOUT ANY WARRANTY; without even the implied warranty of
MERCHANTABILITY or FITNESS FOR A PARTICULAR PURPOSE.  See the
GNU General Public License for more details.
 
You should have received a copy of the GNU General Public License
along with this program; if not, write to the Free Software
Foundation, Inc., 51 Franklin Street, Fifth Floor, Boston, MA  02110-1301, USA.
*/

#include <sys/types.h>
#include <sys/socket.h>
#include <signal.h>
#include <ctype.h>

#include "serval.h"
#include "rhizome.h"

typedef struct rhizome_http_request {
  struct sched_ent alarm;
  long long initiate_time; /* time connection was initiated */
  
  /* The HTTP request as currently received */
  int request_length;
#define RHIZOME_HTTP_REQUEST_MAXLEN 1024
  char request[RHIZOME_HTTP_REQUEST_MAXLEN];
  
  /* Nature of the request */
  int request_type;
#define RHIZOME_HTTP_REQUEST_RECEIVING -1
#define RHIZOME_HTTP_REQUEST_FROMBUFFER 1
#define RHIZOME_HTTP_REQUEST_FILE 2
#define RHIZOME_HTTP_REQUEST_SUBSCRIBEDGROUPLIST 4
#define RHIZOME_HTTP_REQUEST_ALLGROUPLIST 8
#define RHIZOME_HTTP_REQUEST_BUNDLESINGROUP 16
  // manifests are small enough to send from a buffer
  // #define RHIZOME_HTTP_REQUEST_BUNDLEMANIFEST 32
  // for anything too big, we can just use a blob
#define RHIZOME_HTTP_REQUEST_BLOB 64
#define RHIZOME_HTTP_REQUEST_FAVICON 128
  
  /* Local buffer of data to be sent.
   If a RHIZOME_HTTP_REQUEST_FROMBUFFER, then the buffer is sent, and when empty
   the request is closed.
   Else emptying the buffer triggers a request to fetch more data.  Only if no
   more data is provided do we then close the request. */
  unsigned char *buffer;
  int buffer_size; // size
  int buffer_length; // number of bytes loaded into buffer
  int buffer_offset; // where we are between [0,buffer_length)
  
  /* The source specification data which are used in different ways by different 
   request types */
  char source[1024];
  long long source_index;
  long long source_count;
  int source_record_size;
  unsigned int source_flags;
  
  sqlite3_blob *blob;
  /* source_index used for offset in blob */
  long long blob_end; 
  
} rhizome_http_request;

int rhizome_server_free_http_request(rhizome_http_request *r);
int rhizome_server_http_send_bytes(rhizome_http_request *r);
int rhizome_server_parse_http_request(rhizome_http_request *r);
int rhizome_server_simple_http_response(rhizome_http_request *r,int result, char *response);
int rhizome_server_http_response_header(rhizome_http_request *r,int result,
					char *mime_type,unsigned long long bytes);
int rhizome_server_sql_query_fill_buffer(rhizome_http_request *r, char *table, char *column);

#define RHIZOME_SERVER_MAX_LIVE_REQUESTS 32

struct sched_ent server_alarm;
struct profile_total server_stats;

struct profile_total connection_stats;

/*
  HTTP server and client code for rhizome transfers.

 */

static int rhizome_server_socket = -1;
static long long rhizome_server_last_start_attempt = -1;

// Format icon data using:
//   od -vt u1 ~/Downloads/favicon.ico | cut -c9- | sed 's/  */,/g'
unsigned char favicon_bytes[]={
0,0,1,0,1,0,16,16,16,0,0,0,0,0,40,1
,0,0,22,0,0,0,40,0,0,0,16,0,0,0,32,0
,0,0,1,0,4,0,0,0,0,0,128,0,0,0,0,0
,0,0,0,0,0,0,16,0,0,0,0,0,0,0,104,158
,168,0,163,233,247,0,104,161,118,0,0,0,0,0,0,0
,0,0,0,0,0,0,0,0,0,0,0,0,0,0,0,0
,0,0,0,0,0,0,0,0,0,0,0,0,0,0,0,0
,0,0,0,0,0,0,0,0,0,0,0,0,0,0,17,17
,17,17,17,18,34,17,17,18,34,17,17,18,34,17,17,2
,34,17,17,18,34,17,16,18,34,1,17,17,1,17,1,17
,1,16,1,16,17,17,17,17,1,17,16,16,17,17,17,17
,1,17,18,34,17,17,17,16,17,17,2,34,17,17,17,16
,17,16,18,34,17,17,17,16,17,1,17,1,17,17,17,18
,34,17,17,16,17,17,17,18,34,17,17,18,34,17,17,18
,34,17,17,18,34,17,17,16,17,17,17,18,34,17,17,16
,17,17,17,17,17,0,17,1,17,17,17,17,17,17,0,0
,0,0,0,0,0,0,0,0,0,0,0,0,0,0,0,0
,0,0,0,0,0,0,0,0,0,0,0,0,0,0,0,0
,0,0,0,0,0,0,0,0,0,0,0,0,0,0,0,0
,0,0,0,0,0,0,0,0,0,0,0,0,0,0};
int favicon_len=318;

<<<<<<< HEAD
/* Start the Rhizome HTTP server by creating a socket, binding it to an available port, and
   marking it as passive.  If called repeatedly and frequently, this function will only try to start
   the server after a certain time has elapsed since the last attempt.
   Return -1 if an error occurs (message logged).
   Return 0 if the server was started.
   Return 1 if the server is already started successfully.
   Return 2 if the server was not started because it is too soon since last failed attempt.
 */
static int rhizome_http_server_start()
=======

int rhizome_server_start()
>>>>>>> 132d3a6f
{
  if (rhizome_server_socket != -1)
    return 1;

  /* Only try to start http server every five seconds. */
  long long now_ms = gettime_ms();
  if (now_ms < rhizome_server_last_start_attempt + 5000)
    return 2;
  rhizome_server_last_start_attempt  = now_ms;
  if (debug&DEBUG_RHIZOME)
    DEBUGF("Starting rhizome HTTP server");

  rhizome_server_socket = socket(AF_INET,SOCK_STREAM,0);
  if (rhizome_server_socket == -1) {
    WHY_perror("socket");
    return WHY("Failed to start rhizome HTTP server");
  }

  int on=1;
  if (setsockopt(rhizome_server_socket, SOL_SOCKET, SO_REUSEADDR, (char *)&on, sizeof(on)) == -1) {
    WHY_perror("setsockopt(REUSEADDR)");
    close(rhizome_server_socket);
    rhizome_server_socket = -1;
    return WHY("Failed to start rhizome HTTP server");
  }

  /* Starting at the default port, look for a free port to bind to. */
  struct sockaddr_in address;
  bzero((char *) &address, sizeof(address));
  address.sin_family = AF_INET;
  address.sin_addr.s_addr = INADDR_ANY;
<<<<<<< HEAD
  int port = RHIZOME_HTTP_PORT;
  int result = -1;
  do {
    address.sin_port = htons(port);
    result = bind(rhizome_server_socket, (struct sockaddr *) &address, sizeof(address));
  } while (result == -1 && errno == EADDRINUSE && ++port <= RHIZOME_HTTP_PORT_MAX);
  if (result == -1) {
    WHY_perror("bind");
    close(rhizome_server_socket);
    rhizome_server_socket = -1;
    return WHY("Failed to start rhizome HTTP server");
  }
=======
  address.sin_port = htons(RHIZOME_HTTP_PORT);
  if (bind(rhizome_server_socket, (struct sockaddr *) &address,
	   sizeof(address)) < 0) 
    {
      close(rhizome_server_socket);
      rhizome_server_socket=-1;
      if (debug&DEBUG_RHIZOME)  WHY("bind() failed starting rhizome http server");
      return -1;
    }
>>>>>>> 132d3a6f

  if (ioctl(rhizome_server_socket, FIONBIO, (char *)&on) == -1) {
    WHY_perror("ioctl(FIONBIO)");
    close(rhizome_server_socket);
<<<<<<< HEAD
    rhizome_server_socket = -1;
    return WHY("Failed to start rhizome HTTP server");
=======
    rhizome_server_socket=-1;
    exit(-1);
>>>>>>> 132d3a6f
  }

  if (listen(rhizome_server_socket, 20) == -1) {
    WHY_perror("listen");
    close(rhizome_server_socket);
    rhizome_server_socket = -1;
    return WHY("Failed to start rhizome HTTP server");
  }

<<<<<<< HEAD
  INFOF("Started Rhizome HTTP server on port %d", port);
=======
  /* Add Rhizome HTTPd server to list of file descriptors to watch */
  server_alarm.function = rhizome_server_poll;
  server_stats.name="rhizome_server_poll";
  server_alarm.stats=&server_stats;
  server_alarm.poll.fd = rhizome_server_socket;
  server_alarm.poll.events = POLLIN;
  watch(&server_alarm);

>>>>>>> 132d3a6f
  return 0;
}

void rhizome_client_poll(struct sched_ent *alarm)
{
  rhizome_http_request *r=(rhizome_http_request *)alarm;
  
  if (alarm->poll.revents==0){
    rhizome_server_free_http_request(r);
    return;
  }
  
<<<<<<< HEAD
  if (!rhizome_poll_httpP) return 0;

  /* Having the starting of the server here is helpful in that
     if the port is taken by someone else, we will grab it fairly
     swiftly once it becomes available. */
  if (rhizome_server_socket == -1 && rhizome_http_server_start())
    return 0;

  /* Process the existing requests.
     XXX - should use poll or select here */
  if (0&&debug&DEBUG_RHIZOME) WHYF("Checking %d active connections",
				   rhizome_server_live_request_count);
  for(rn=0;rn<rhizome_server_live_request_count;rn++)
=======
  switch(r->request_type)
>>>>>>> 132d3a6f
    {
    case RHIZOME_HTTP_REQUEST_RECEIVING:
      /* Keep reading until we have two CR/LFs in a row */
      r->request[r->request_length]=0;
      
      sigPipeFlag=0;
      
      errno=0;
      int bytes=read(r->alarm.poll.fd,&r->request[r->request_length],
		     RHIZOME_HTTP_REQUEST_MAXLEN-r->request_length-1);
      
      /* If we got some data, see if we have found the end of the HTTP request */
      if (bytes>0) {
	// reset inactivity timer
	r->alarm.alarm = overlay_gettime_ms()+RHIZOME_IDLE_TIMEOUT;
	unschedule(&r->alarm);
	schedule(&r->alarm);
	
	int i=r->request_length-160;
	int lfcount=0;
	if (i<0) i=0;
	r->request_length+=bytes;
	if (r->request_length<RHIZOME_HTTP_REQUEST_MAXLEN)
	  r->request[r->request_length]=0;
	if (0)
	  dump("request",(unsigned char *)r->request,r->request_length);
	for(;i<(r->request_length+bytes);i++)
	  {
	    switch(r->request[i]) {
	    case '\n': lfcount++; break;
	    case '\r': /* ignore CR */ break;
	    case 0: /* ignore NUL (telnet inserts them) */ break;
	    default: lfcount=0; break;
	    }
	    if (lfcount==2) break;
	  }
	if (lfcount==2) {
	  /* We have the request. Now parse it to see if we can respond to it */
	  rhizome_server_parse_http_request(r);
	}
      } 

      if (sigPipeFlag||((bytes==0)&&(errno==0))) {
	/* broken pipe, so close connection */
	WHY("Closing connection due to sigpipe");
	rhizome_server_free_http_request(r);
	return;
      }	 
      break;
    default:
      /* Socket already has request -- so just try to send some data. */
      rhizome_server_http_send_bytes(r);
      break;
  }
  return;
}


void rhizome_server_poll(struct sched_ent *alarm)
{
  struct sockaddr addr;
  unsigned int addr_len=0;
  int sock;

  /* Deal with any new requests */

  while ((sock=accept(rhizome_server_socket,&addr,&addr_len))>-1)
    {
      rhizome_http_request *request = calloc(sizeof(rhizome_http_request),1);	
      
      /* We are now trying to read the HTTP request */
      request->request_type=RHIZOME_HTTP_REQUEST_RECEIVING;
      request->alarm.function = rhizome_client_poll;
      connection_stats.name="rhizome_client_poll";
      request->alarm.stats=&connection_stats;
      request->alarm.poll.fd=sock;
      request->alarm.poll.events=POLLIN;
      request->alarm.alarm = overlay_gettime_ms()+RHIZOME_IDLE_TIMEOUT;
      // watch for the incoming http request
      watch(&request->alarm);
      // set an inactivity timeout to close the connection
      schedule(&request->alarm);
    }

}

int rhizome_server_free_http_request(rhizome_http_request *r)
{
  unwatch(&r->alarm);
  unschedule(&r->alarm);
  close(r->alarm.poll.fd);
  if (r->buffer&&r->buffer_size) free(r->buffer);
  if (r->blob) sqlite3_blob_close(r->blob);
  free(r);
  return 0;
}

void hexFilter(char *s)
{
  char *t;
  for (t = s; *s; ++s)
    if (isxdigit(*s))
      *t++ = *s;
  *t = '\0';
}

int rhizome_server_sql_query_http_response(rhizome_http_request *r,
					   char *column,char *table,char *query_body,
					   int bytes_per_row,int dehexP)
{
  /* Run the provided SQL query progressively and return the values of the first
     column it returns.  As the result list may be very long, we will add the
     LIMIT <skip>,<count> clause to do it piece by piece.

     Otherwise, the response is prefixed by a 256 byte header, including the public
     key of the sending node, and allowing space for information about encryption of
     the body, although encryption is not yet implemented here.
 */

  if (r->buffer) { free(r->buffer); r->buffer=NULL; }
  r->buffer_size=16384;
  r->buffer=malloc(r->buffer_size);
  if (!r->buffer) return WHY("malloc() failed to allocate response buffer");
  r->buffer_length=0;
  r->buffer_offset=0;
  r->source_record_size=bytes_per_row;
  r->source_count = 0;
  sqlite_exec_int64(&r->source_count, "SELECT COUNT(*) %s", query_body);

  /* Work out total response length */
  long long response_bytes=256+r->source_count*r->source_record_size;
  rhizome_server_http_response_header(r,200,"servalproject.org/rhizome-list", 
				      response_bytes);
  WHYF("headers consumed %d bytes.",r->buffer_length);

  /* Clear and prepare response header */
  bzero(&r->buffer[r->buffer_length],256);
  
  r->buffer[r->buffer_length]=0x01; /* type of response (list) */
  r->buffer[r->buffer_length+1]=0x01; /* version of response */

  WHYF("Found %lld records.",r->source_count);
  /* Number of records we intend to return */
  r->buffer[r->buffer_length+4]=(r->source_count>>0)&0xff;
  r->buffer[r->buffer_length+5]=(r->source_count>>8)&0xff;
  r->buffer[r->buffer_length+6]=(r->source_count>>16)&0xff;
  r->buffer[r->buffer_length+7]=(r->source_count>>24)&0xff;

  r->buffer_length+=256;

  /* copy our public key in to bytes 32+ */
  WHY("no function yet exists to obtain our public key?");

  /* build templated query */
  strbuf b = strbuf_local(r->source, sizeof r->source);
  strbuf_sprintf(b, "SELECT %s,rowid %s", column, query_body);
  if (strbuf_overrun(b))
    WHYF("SQL query overrun: %s", strbuf_str(b));
  r->source_index=0;
  r->source_flags=dehexP;

  DEBUGF("buffer_length=%d",r->buffer_length);

  /* Populate spare space in buffer with rows of data */
  return rhizome_server_sql_query_fill_buffer(r, table, column);
}

int rhizome_server_sql_query_fill_buffer(rhizome_http_request *r, char *table, char *column)
{
  unsigned char blob_value[r->source_record_size*2+1];

  WHYF("populating with sql rows at offset %d",r->buffer_length);
  if (r->source_index>=r->source_count)
    {
      /* All done */
      return 0;
    }

  int record_count=(r->buffer_size-r->buffer_length)/r->source_record_size;
  if (record_count<1) {
    WHYF("r->buffer_size=%d, r->buffer_length=%d, r->source_record_size=%d",
	   r->buffer_size, r->buffer_length, r->source_record_size);
    return WHY("Not enough space to fit any records");
  }

  char query[1024];
  snprintf(query,1024,"%s LIMIT %lld,%d",r->source,r->source_index,record_count);

  sqlite3_stmt *statement;
  WHY(query);
  switch (sqlite3_prepare_v2(rhizome_db,query,-1,&statement,NULL))
    {
    case SQLITE_OK: case SQLITE_DONE: case SQLITE_ROW:
      break;
    default:
      sqlite3_finalize(statement);
      sqlite3_close(rhizome_db);
      rhizome_db=NULL;
      WHY(query);
      WHY(sqlite3_errmsg(rhizome_db));
      return WHY("Could not prepare sql statement.");
    }
  while(((r->buffer_length+r->source_record_size)<r->buffer_size)
	&&(sqlite3_step(statement)==SQLITE_ROW))
    {
      r->source_index++;
      
      if (sqlite3_column_count(statement)!=2) {
	sqlite3_finalize(statement);
	return WHY("sqlite3 returned multiple columns for a single column query");
      }
      sqlite3_blob *blob;
      const unsigned char *value;
      int column_type=sqlite3_column_type(statement, 0);
      switch(column_type) {
      case SQLITE_TEXT:	value=sqlite3_column_text(statement, 0); break;
      case SQLITE_BLOB:
	WHYF("table='%s',col='%s',rowid=%lld",
	       table, column,
	       sqlite3_column_int64(statement,1));
	if (sqlite3_blob_open(rhizome_db,"main",table,column,
			      sqlite3_column_int64(statement,1) /* rowid */,
			      0 /* read only */,&blob)!=SQLITE_OK)
	  {
	    WHY("Couldn't open blob");
	    continue;
	  }
	if (sqlite3_blob_read(blob,&blob_value[0],
			  /* copy number of bytes based on whether we need to
			     de-hex the string or not */
			      r->source_record_size*(1+(r->source_flags&1)),0)
	    !=SQLITE_OK) {
	  WHY("Couldn't read from blob");
	  sqlite3_blob_close(blob);
	  continue;
	}
	WHY("Did read blob");
	value=blob_value;
	sqlite3_blob_close(blob);
	break;
      default:
	/* improper column type, so don't include in report */
	WHY("Bad column type");
	WHYF("colunnt_type=%d",column_type);
	continue;
      }
      if (r->source_flags&1) {
	/* hex string to be converted */
	int i;
	for(i=0;i<r->source_record_size;i++)
	  /* convert the two nybls and make a byte */
	  r->buffer[r->buffer_length+i]
	    =(hexvalue(value[i<<1])<<4)|hexvalue(value[(i<<1)+1]);
      } else
	/* direct binary value */
	bcopy(value,&r->buffer[r->buffer_length],r->source_record_size);
      r->buffer_length+=r->source_record_size;
      
    }
  sqlite3_finalize(statement);

  return 0;  
}


int rhizome_server_parse_http_request(rhizome_http_request *r)
{
  char id[1024];

  /* Switching to writing, so update the call-back */
  r->alarm.poll.events=POLLOUT;
  watch(&r->alarm);
  
  /* Clear request type flags */
  r->request_type=0;

  if (strlen(r->request)<1024) {
    if (!strncasecmp(r->request,"GET /favicon.ico HTTP/1.",
		     strlen("GET /favicon.ico HTTP/1.")))
      {
	r->request_type=RHIZOME_HTTP_REQUEST_FAVICON;
	rhizome_server_http_response_header(r,200,"image/vnd.microsoft.icon",
					    favicon_len);	
      }
    else if (!strncasecmp(r->request,"GET /rhizome/groups HTTP/1.",
		     strlen("GET /rhizome/groups HTTP/1.")))
      {
	/* Return the list of known groups */
	WHYF("get /rhizome/groups (list of groups)");
	rhizome_server_sql_query_http_response(r,"id","groups","from groups",32,1);
      }
    else if (!strncasecmp(r->request,"GET /rhizome/files HTTP/1.",
		     strlen("GET /rhizome/files HTTP/1.")))
      {
	/* Return the list of known files */
	WHYF("get /rhizome/files (list of files)");
	rhizome_server_sql_query_http_response(r,"id","files","from files",32,1);
      }
    else if (!strncasecmp(r->request,"GET /rhizome/bars HTTP/1.",
		     strlen("GET /rhizome/bars HTTP/1.")))
      {
	/* Return the list of known files */
	WHYF("get /rhizome/bars (list of BARs)");
	rhizome_server_sql_query_http_response(r,"bar","manifests","from manifests",32,0);
      }
    else if (sscanf(r->request,"GET /rhizome/file/%s HTTP/1.", id)==1)
      {
	/* Stream the specified file */

	int dud=0;
	int i;
	hexFilter(id);
	WHYF("get /rhizome/file/ [%s]",id);
	
	// Check for range: header, and return 206 if returning partial content
	for(i=0;i<strlen(id);i++) if (!isxdigit(id[i])) dud++;
	if (dud) rhizome_server_simple_http_response(r,400,"<html><h1>That doesn't look like hex to me.</h1></html>\r\n");
	else {
	  str_toupper_inplace(id);
	  long long rowid = -1;
	  sqlite_exec_int64(&rowid, "select rowid from files where id='%s';", id);
	  if (rowid>=0) 
	    if (sqlite3_blob_open(rhizome_db,"main","files","data",rowid,0,&r->blob) !=SQLITE_OK)
	      rowid=-1;
	  
	  if (rowid<0) {
	    rhizome_server_simple_http_response(r,404,"<html><h1>Sorry, can't find that here.</h1></html>\r\n");
	    WHY("File not found / blob not opened");
	  }
	  else {
	    r->source_index=0;
	    r->blob_end=sqlite3_blob_bytes(r->blob);
	    rhizome_server_http_response_header(r,200,"application/binary",
						r->blob_end - r->source_index);
	    r->request_type|=RHIZOME_HTTP_REQUEST_BLOB;
	  }
	}
      }
    else if (sscanf(r->request,"GET /rhizome/manifest/%s HTTP/1.", id)==1)
      {
	/* Stream the specified manifest */
	hexFilter(id);
	WHYF("get /rhizome/manifest/ [%s]",id);
	rhizome_server_simple_http_response(r,400,"<html><h1>A specific manifest</h1></html>\r\n");
      }
    else 
      rhizome_server_simple_http_response(r,400,"<html><h1>Sorry, couldn't parse your request.</h1></html>\r\n");
  }
  else 
    rhizome_server_simple_http_response(r,400,"<html><h1>Sorry, your request was too long.</h1></html>\r\n");
  
  /* Try sending data immediately. */
  rhizome_server_http_send_bytes(r);

  return 0;
}


/* Return appropriate message for HTTP response codes, both known and unknown. */
#define A_VALUE_GREATER_THAN_FOUR (2+3)
char *httpResultString(int id) {
  switch (id) {
  case 200: return "OK"; break;
  case 206: return "Partial Content"; break;
  case 404: return "Not found"; break;
  default: 
  case A_VALUE_GREATER_THAN_FOUR:
    if (id>4) return "A suffusion of yellow";
    /* The following MUST be the longest string returned by this function */
    else return "THE JUDGEMENT OF KING WEN: Chun Signifies Difficulties At Outset, As Of Blade Of Grass Pushing Up Against Stone.";
  }
}

int rhizome_server_simple_http_response(rhizome_http_request *r,int result, char *response)
{
  if (r->buffer) free(r->buffer);
  r->buffer_size=strlen(response)+strlen("HTTP/1.0 000 \r\n\r\nContent-type: text/html\r\nContent-length: 0000\r\n\r\n")+strlen(httpResultString(result))+strlen(response)+100;

  r->buffer=(unsigned char *)malloc(r->buffer_size);
  snprintf((char *)r->buffer,r->buffer_size,"HTTP/1.0 %03d %s\r\nContent-type: text/html\r\nContent-length: %d\r\n\r\n%s",result,httpResultString(result),(int)strlen(response),response);
  
  r->buffer_size=strlen((char *)r->buffer)+1;
  r->buffer_length=r->buffer_size-1;
  r->buffer_offset=0;

  r->request_type=RHIZOME_HTTP_REQUEST_FROMBUFFER;
  return 0;
}

/*
  return codes:
  1: connection still open.
  0: connection finished.
  <0: an error occurred.
*/
int rhizome_server_http_send_bytes(rhizome_http_request *r)
{
  // keep writing until the write would block or we run out of data
  while(r->request_type){
    
    /* Flush anything out of the buffer if present, before doing any further
       processing */
    if (r->request_type&RHIZOME_HTTP_REQUEST_FROMBUFFER)
      {
	int bytes=r->buffer_length-r->buffer_offset;
	bytes=write(r->alarm.poll.fd,&r->buffer[r->buffer_offset],bytes);
	if (bytes<=0){
	  // stop writing when the tcp buffer is full
	  // TODO errors?
	  return 1;
	}
	
	if (0)
	  dump("bytes written",&r->buffer[r->buffer_offset],bytes);
	r->buffer_offset+=bytes;
	  
	// reset inactivity timer
	r->alarm.alarm = overlay_gettime_ms()+RHIZOME_IDLE_TIMEOUT;
	unschedule(&r->alarm);
	schedule(&r->alarm);
	
	if (r->buffer_offset>=r->buffer_length) {
	  /* Buffer's cleared */
	  r->request_type&=~RHIZOME_HTTP_REQUEST_FROMBUFFER;
	  r->buffer_offset=0; r->buffer_length=0;
	}
	
	// go around the loop again to work out what we should do next
	continue;
	
      }

    switch(r->request_type&(~RHIZOME_HTTP_REQUEST_FROMBUFFER))
      {
      case RHIZOME_HTTP_REQUEST_FAVICON:
	if (r->buffer_size<favicon_len) {
	  free(r->buffer);
	  r->buffer_size=0;
	  r->buffer=malloc(favicon_len);
	  if (!r->buffer) r->request_type=0;
	}
	if (r->buffer)
	{
	    int i;
	    for(i=0;i<favicon_len;i++)
	      r->buffer[i]=favicon_bytes[i];
	    r->buffer_length=i;
	    printf("buffer_length for favicon is %d\n",r->buffer_length);
	    r->request_type=RHIZOME_HTTP_REQUEST_FROMBUFFER;
	}
	
	break;
      case RHIZOME_HTTP_REQUEST_BLOB:
	{
	  /* Get more data from the file and put it in the buffer */
	  int read_size = 65536;
	  if (r->blob_end-r->source_index < read_size)
	    read_size = r->blob_end-r->source_index;
	    
	  r->request_type=0;
	  if (read_size>0){
	    
	    if (r->buffer_size < read_size) {
	      if (r->buffer)
		free(r->buffer);
	      r->buffer=malloc(read_size);
	      if (!r->buffer) {
		if (debug&DEBUG_RHIZOME) WHY("malloc() failed");
		r->request_type=0; break;
	      }
	      r->buffer_size=read_size;
	    }
	      
	    if(sqlite3_blob_read(r->blob,&r->buffer[0],read_size,r->source_index)
	       ==SQLITE_OK)
	      {
		r->buffer_length = read_size;
		r->source_index+=read_size;
		r->request_type|=RHIZOME_HTTP_REQUEST_FROMBUFFER;
	      }
	  }
	    
	  if (r->source_index >= r->blob_end){
	    sqlite3_blob_close(r->blob);
	    r->blob=0;
	  }else
	    r->request_type|=RHIZOME_HTTP_REQUEST_BLOB;
	}
	break;
	  
      default:
	WHY("sending data from this type of HTTP request not implemented");
	r->request_type=0;
	break;
      }
  }
  if (!r->request_type) return rhizome_server_free_http_request(r);	  
  return 1;
}

int rhizome_server_http_response_header(rhizome_http_request *r,int result,
					char *mime_type,unsigned long long bytes)
{
  int min_buff = strlen("HTTP/1.0 000 \r\nContent-type: \r\nContent-length: \r\n\r\n")
    +strlen(httpResultString(result))
    +strlen(mime_type)+20;
  
  if (min_buff+bytes > 65536){
    min_buff = 65536;
  }else{
    min_buff += bytes;
  }
  
  if (r->buffer_size < min_buff) {
    if (r->buffer)
      free(r->buffer);
    r->buffer=(unsigned char *)malloc(min_buff);
    r->buffer_size=min_buff;
  }
  
  snprintf((char *)r->buffer,r->buffer_size,"HTTP/1.0 %03d %s\r\nContent-type: %s\r\nContent-length: %lld\r\n\r\n",result,httpResultString(result),mime_type,bytes);
  
  r->buffer_length=strlen((char *)r->buffer);
  r->buffer_offset=0;

  r->request_type|=RHIZOME_HTTP_REQUEST_FROMBUFFER;
  return 0;
}
	    <|MERGE_RESOLUTION|>--- conflicted
+++ resolved
@@ -120,7 +120,6 @@
 ,0,0,0,0,0,0,0,0,0,0,0,0,0,0};
 int favicon_len=318;
 
-<<<<<<< HEAD
 /* Start the Rhizome HTTP server by creating a socket, binding it to an available port, and
    marking it as passive.  If called repeatedly and frequently, this function will only try to start
    the server after a certain time has elapsed since the last attempt.
@@ -129,11 +128,7 @@
    Return 1 if the server is already started successfully.
    Return 2 if the server was not started because it is too soon since last failed attempt.
  */
-static int rhizome_http_server_start()
-=======
-
-int rhizome_server_start()
->>>>>>> 132d3a6f
+int rhizome_http_server_start()
 {
   if (rhizome_server_socket != -1)
     return 1;
@@ -165,7 +160,6 @@
   bzero((char *) &address, sizeof(address));
   address.sin_family = AF_INET;
   address.sin_addr.s_addr = INADDR_ANY;
-<<<<<<< HEAD
   int port = RHIZOME_HTTP_PORT;
   int result = -1;
   do {
@@ -178,28 +172,12 @@
     rhizome_server_socket = -1;
     return WHY("Failed to start rhizome HTTP server");
   }
-=======
-  address.sin_port = htons(RHIZOME_HTTP_PORT);
-  if (bind(rhizome_server_socket, (struct sockaddr *) &address,
-	   sizeof(address)) < 0) 
-    {
-      close(rhizome_server_socket);
-      rhizome_server_socket=-1;
-      if (debug&DEBUG_RHIZOME)  WHY("bind() failed starting rhizome http server");
-      return -1;
-    }
->>>>>>> 132d3a6f
 
   if (ioctl(rhizome_server_socket, FIONBIO, (char *)&on) == -1) {
     WHY_perror("ioctl(FIONBIO)");
     close(rhizome_server_socket);
-<<<<<<< HEAD
     rhizome_server_socket = -1;
     return WHY("Failed to start rhizome HTTP server");
-=======
-    rhizome_server_socket=-1;
-    exit(-1);
->>>>>>> 132d3a6f
   }
 
   if (listen(rhizome_server_socket, 20) == -1) {
@@ -209,9 +187,8 @@
     return WHY("Failed to start rhizome HTTP server");
   }
 
-<<<<<<< HEAD
   INFOF("Started Rhizome HTTP server on port %d", port);
-=======
+
   /* Add Rhizome HTTPd server to list of file descriptors to watch */
   server_alarm.function = rhizome_server_poll;
   server_stats.name="rhizome_server_poll";
@@ -220,7 +197,6 @@
   server_alarm.poll.events = POLLIN;
   watch(&server_alarm);
 
->>>>>>> 132d3a6f
   return 0;
 }
 
@@ -233,23 +209,7 @@
     return;
   }
   
-<<<<<<< HEAD
-  if (!rhizome_poll_httpP) return 0;
-
-  /* Having the starting of the server here is helpful in that
-     if the port is taken by someone else, we will grab it fairly
-     swiftly once it becomes available. */
-  if (rhizome_server_socket == -1 && rhizome_http_server_start())
-    return 0;
-
-  /* Process the existing requests.
-     XXX - should use poll or select here */
-  if (0&&debug&DEBUG_RHIZOME) WHYF("Checking %d active connections",
-				   rhizome_server_live_request_count);
-  for(rn=0;rn<rhizome_server_live_request_count;rn++)
-=======
   switch(r->request_type)
->>>>>>> 132d3a6f
     {
     case RHIZOME_HTTP_REQUEST_RECEIVING:
       /* Keep reading until we have two CR/LFs in a row */
