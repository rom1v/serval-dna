#!/bin/bash
#
# Serval Project testing framework for Bash shell
# Copyright 2012 Paul Gardner-Stephen
#
# This program is free software; you can redistribute it and/or
# modify it under the terms of the GNU General Public License
# as published by the Free Software Foundation; either version 2
# of the License, or (at your option) any later version.
# 
# This program is distributed in the hope that it will be useful,
# but WITHOUT ANY WARRANTY; without even the implied warranty of
# MERCHANTABILITY or FITNESS FOR A PARTICULAR PURPOSE.  See the
# GNU General Public License for more details.
# 
# You should have received a copy of the GNU General Public License
# along with this program; if not, write to the Free Software
# Foundation, Inc., 51 Franklin Street, Fifth Floor, Boston, MA  02110-1301, USA.
 
# This file is sourced by all testing scripts.  A typical test script looks
# like this:
#
# #!/bin/bash
# source testframework.sh
# setup() {
#   export BLAH_CONFIG=$TFWTMP/blah.conf
#   echo "username=$LOGNAME" >$BLAH_CONFIG
# }
# teardown() {
#   # $TFWTMP is always removed after every test, so no need to
#   # remove blah.conf ourselves.
# }
# doc_feature1='Feature one works'
# test_feature1() {
#   execute programUnderTest --feature1 arg1 arg2
#   assertExitStatus '==' 0
#   assertRealTime --message='ran in under half a second' '<=' 0.5
#   assertStdoutIs ""
#   assertStderrIs ""
#   tfw_cat arg1
# }
# doc_feature2='Feature two fails with status 1'
# setup_feature2() {
#   # Overrides setup(), so we have to call it ourselves explicitly
#   # here if we still want it.
#   setup
#   echo "option=specialValue" >>$BLAH_CONFIG
# }
# test_feature2() {
#   execute programUnderTest --feature2 arg1 arg2
#   assertExitStatus '==' 1
#   assertStdoutIs -e "Response:\tok\n"
#   assertStderrGrep "^ERROR: missing arg3$"
# }
# runTests "$@"

usage() {
   echo -n "\
Usage: ${0##*/} [options] [--]
Options:
   -t, --trace             Enable shell "set -x" tracing during tests, output to test log
   -v, --verbose           Send test log to output during execution
   -j, --jobs              Run all tests in parallel (by default runs as --jobs=1)
   --jobs=N                Run tests in parallel, at most N at a time
   -E, --stop-on-error     Do not execute any tests after an ERROR occurs
   -F, --stop-on-failure   Do not execute any tests after a FAIL occurs
   --filter=PREFIX         Only execute tests whose names start with PREFIX
   --filter=N              Only execute test number N
   --filter=M-N            Only execute tests with numbers in range M-N inclusive
   --filter=-N             Only execute tests with numbers <= N
   --filter=N-             Only execute tests with numbers >= N
   --filter=M,N,...        Only execute tests with number M or N or ...
"
}

# Internal utility for setting shopt variables and restoring their original
# value:
#     _tfw_shopt -s extglob -u extdebug
#     ...
#     _tfw_shopt_restore
_tfw_shopt() {
   if [ -n "$_tfw_shopt_orig" ]; then
      _tfw_fatal "unrestored shopt settings: $_tfw_shopt_orig"
   fi
   _tfw_shopt_orig=
   local op=s
   while [ $# -ne 0 ]
   do
      case "$1" in
      -s) op=s;;
      -u) op=u;;
      *)
         local opt="$1"
         _tfw_shopt_orig="${restore:+$restore; }shopt -$(shopt -q $opt && echo s || echo u) $opt"
         shopt -$op $opt
         ;;
      esac
      shift
   done
}
_tfw_shopt_restore() {
   if [ -n "$_tfw_shopt_orig" ]; then
      eval "$_tfw_shopt_orig"
      _tfw_shopt_orig=
   fi
}
_tfw_shopt_orig=
declare -a _tfw_running_pids

# The rest of this file is parsed for extended glob patterns.
_tfw_shopt -s extglob

runTests() {
   _tfw_stdout=1
   _tfw_stderr=2
   _tfw_checkBashVersion
   _tfw_checkTerminfo
   _tfw_invoking_script=$(abspath "${BASH_SOURCE[1]}")
   _tfw_suite_name="${_tfw_invoking_script##*/}"
   _tfw_cwd=$(abspath "$PWD")
   _tfw_tmpdir="${TFW_TMPDIR:-${TMPDIR:-/tmp}}/_tfw-$$"
   trap '_tfw_status=$?; rm -rf "$_tfw_tmpdir"; exit $_tfw_status' EXIT SIGHUP SIGINT SIGTERM
   rm -rf "$_tfw_tmpdir"
   mkdir -p "$_tfw_tmpdir" || return $?
   _tfw_logdir="${TFW_LOGDIR:-$_tfw_cwd/testlog}/$_tfw_suite_name"
   _tfw_trace=false
   _tfw_verbose=false
   _tfw_stop_on_error=false
   _tfw_stop_on_failure=false
   _tfw_default_timeout=60
   local allargs="$*"
   local -a filters=()
   local njobs=1
   _tfw_shopt -s extglob
   while [ $# -ne 0 ]; do
      case "$1" in
      --help) usage; exit 0;;
      -t|--trace) _tfw_trace=true;;
      -v|--verbose) _tfw_verbose=true;;
      --filter=*) filters+=("${1#*=}");;
      -j|--jobs) njobs=0;;
      --jobs=+([0-9])) njobs="${1#*=}";;
      --jobs=*) _tfw_fatal "invalid option: $1";;
      -E|--stop-on-error) _tfw_stop_on_error=true;;
      -F|--stop-on-failure) _tfw_stop_on_failure=true;;
      --) shift; break;;
      --*) _tfw_fatal "unsupported option: $1";;
      *) _tfw_fatal "spurious argument: $1";;
      esac
      shift
   done
   _tfw_shopt_restore
   if $_tfw_verbose && [ $njobs -ne 1 ]; then
      _tfw_fatal "--verbose is incompatible with --jobs=$njobs"
   fi
   # Create an empty results directory.
   _tfw_results_dir="$_tfw_tmpdir/results"
   mkdir "$_tfw_results_dir" || return $?
   # Create an empty log directory.
   mkdir -p "$_tfw_logdir" || return $?
   rm -f "$_tfw_logdir"/*
   # Enumerate all the test cases.
   _tfw_find_tests "${filters[@]}"
   # Iterate through all test cases, starting a new test whenever the number of
   # running tests is less than the job limit.
   _tfw_testcount=0
   _tfw_passcount=0
   _tfw_failcount=0
   _tfw_errorcount=0
   _tfw_fatalcount=0
   _tfw_running_pids=()
   _tfw_test_number_watermark=0
   local testNumber
   local testPosition=0
   for ((testNumber = 1; testNumber <= ${#_tfw_tests[*]}; ++testNumber)); do
      testName="${_tfw_tests[$(($testNumber - 1))]}"
      [ -z "$testName" ] && continue
      let ++testPosition
      let ++_tfw_testcount
      # Wait for any existing child process to finish.
      while [ $njobs -ne 0 -a ${#_tfw_running_pids[*]} -ge $njobs ]; do
         _tfw_harvest_processes
      done
      [ $_tfw_fatalcount -ne 0 ] && break
      $_tfw_stop_on_error && [ $_tfw_errorcount -ne 0 ] && break
      $_tfw_stop_on_failure && [ $_tfw_failcount -ne 0 ] && break
      # Start the next test in a child process.
      _tfw_echo_intro $testPosition $testNumber $testName
      if $_tfw_verbose || [ $njobs -ne 1 ]; then
         echo
      fi
      echo "$testPosition $testNumber $testName" >"$_tfw_results_dir/$testName"
      (
<<<<<<< HEAD
         _tfw_unique=$!
         echo "$testPosition $testNumber $testName" >"$_tfw_results_dir/$_tfw_unique"
=======
         _tfw_test_name="$testName"
         # Pick a unique decimal number that must not coincide with other tests
         # being run concurrently, _including tests being run in other test
         # scripts by other users on the same host_.  We cannot simply use
         # $testNumber.  The subshell process ID is ideal.  We don't use
         # $BASHPID because MacOS only has Bash-3.2, and $BASHPID was introduced
         # in Bash-4.
         _tfw_unique=$($BASH -c 'echo $PPID')
         # All files created by this test belong inside a temporary directory.
         # The path name must be kept short because it is used to construct
         # named socket paths, which have a limited length.
>>>>>>> 117a3191
         _tfw_tmp=/tmp/_tfw-$_tfw_unique
         trap '_tfw_status=$?; rm -rf "$_tfw_tmp"; exit $_tfw_status' EXIT SIGHUP SIGINT SIGTERM
         local start_time=$(_tfw_timestamp)
         local finish_time=unknown
         (
            trap '_tfw_status=$?; _tfw_teardown; exit $_tfw_status' EXIT SIGHUP SIGINT SIGTERM
            _tfw_result=ERROR
            mkdir $_tfw_tmp || exit 255
            _tfw_setup
            _tfw_result=FAIL
            _tfw_phase=testcase
            tfw_log "# CALL test_$_tfw_test_name()"
            $_tfw_trace && set -x
            test_$_tfw_test_name
            _tfw_result=PASS
            case $_tfw_result in
            PASS) exit 0;;
            FAIL) exit 1;;
            ERROR) exit 254;;
            esac
            exit 255
         )
         local stat=$?
         finish_time=$(_tfw_timestamp)
         local result=FATAL
         case $stat in
         254) result=ERROR;;
         1) result=FAIL;;
         0) result=PASS;;
         esac
         echo "$testPosition $testNumber $testName $result" >"$_tfw_results_dir/$testName"
         {
            echo "Name:     $testName"
            echo "Result:   $result"
            echo "Started:  $start_time"
            echo "Finished: $finish_time"
            echo '++++++++++ log.stdout ++++++++++'
            cat $_tfw_tmp/log.stdout
            echo '++++++++++'
            echo '++++++++++ log.stderr ++++++++++'
            cat $_tfw_tmp/log.stderr
            echo '++++++++++'
            if $_tfw_trace; then
               echo '++++++++++ log.xtrace ++++++++++'
               cat $_tfw_tmp/log.xtrace
               echo '++++++++++'
            fi
         } >"$_tfw_logdir/$testNumber.$testName.$result"
         exit 0
      ) &
      _tfw_running_pids+=($!)
      ln -s "$_tfw_results_dir/$testName" "$_tfw_results_dir/pid-$!"
   done
   # Wait for all child processes to finish.
   while [ ${#_tfw_running_pids[*]} -ne 0 ]; do
      _tfw_harvest_processes
   done
   # Clean up working directory.
   rm -rf "$_tfw_tmpdir"
   trap - EXIT SIGHUP SIGINT SIGTERM
   # Echo result summary and exit with success if no failures or errors.
   s=$([ $_tfw_testcount -eq 1 ] || echo s)
   echo "$_tfw_testcount test$s, $_tfw_passcount pass, $_tfw_failcount fail, $_tfw_errorcount error"
   [ $_tfw_fatalcount -eq 0 -a $_tfw_failcount -eq 0 -a $_tfw_errorcount -eq 0 ]
}

_tfw_echo_intro() {
   local docvar="doc_$3"
   echo -n "$2. ${!docvar:-$3}..."
   [ $1 -gt $_tfw_test_number_watermark ] && _tfw_test_number_watermark=$1
}

_tfw_harvest_processes() {
   # <incantation>
   # This is the only way known to get the effect of a 'wait' builtin that will
   # return when _any_ child dies or after a one-second timeout.
   trap 'kill $spid 2>/dev/null' SIGCHLD
   sleep 1 &
   spid=$!
   set -m
   wait $spid 2>/dev/null
   trap - SIGCHLD
   # </incantation>
   local -a surviving_pids=()
   local pid
   for pid in ${_tfw_running_pids[*]}; do
      if kill -0 $pid 2>/dev/null; then
         surviving_pids+=($pid)
      elif [ -s "$_tfw_results_dir/pid-$pid" ]; then
         set -- $(<"$_tfw_results_dir/pid-$pid")
         local testPosition="$1"
         local testNumber="$2"
         local testName="$3"
         local result="$4"
         case "$result" in
         ERROR)
            let _tfw_errorcount=_tfw_errorcount+1
            ;; 
         PASS)
            let _tfw_passcount=_tfw_passcount+1
            ;;
         FAIL)
            let _tfw_failcount=_tfw_failcount+1
            ;;
         *)
            result=FATAL
            let _tfw_fatalcount=_tfw_fatalcount+1
            ;;
         esac
         local lines
         if ! $_tfw_verbose && [ $njobs -eq 1 ]; then
            echo -n " "
            _tfw_echo_result "$result"
            echo
         elif ! $_tfw_verbose && lines=$($_tfw_tput lines); then
            local travel=$(($_tfw_test_number_watermark - $testPosition + 1))
            if [ $travel -gt 0 -a $travel -lt $lines ] && $_tfw_tput cuu $travel ; then
               _tfw_echo_intro $testPosition $testNumber $testName
               echo -n " "
               _tfw_echo_result "$result"
               echo
               travel=$(($_tfw_test_number_watermark - $testPosition))
               [ $travel -gt 0 ] && $_tfw_tput cud $travel
            fi
         else
            echo -n "$testNumber. ... "
            _tfw_echo_result "$result"
            echo
         fi
      else
         _tfw_echoerr "${BASH_SOURCE[1]}: child process $pid terminated without result"
      fi
   done
   _tfw_running_pids=(${surviving_pids[*]})
}

_tfw_echo_result() {
   local result="$1"
   case "$result" in
   ERROR | FATAL)
      $_tfw_tput setf 4
      $_tfw_tput rev
      echo -n "$result"
      $_tfw_tput sgr0
      $_tfw_tput op
      ;; 
   PASS)
      $_tfw_tput setf 2
      echo -n "$result"
      $_tfw_tput op
      ;;
   FAIL)
      $_tfw_tput setf 4
      echo -n "$result"
      $_tfw_tput op
      ;;
   *)
      echo -n "$result"
      ;;
   esac
}

# The following functions can be overridden by a test script to provide a
# default fixture for all test cases.

setup() {
   :
}

teardown() {
   :
}

# The following functions are provided to facilitate writing test cases and
# fixtures.

# Echo the absolute path (containing symlinks if given) of the given
# file/directory, which does not have to exist or even be accessible.
abspath() {
   _tfw_abspath -L "$1"
}

# Echo the absolute path (resolving all symlinks) of the given file/directory,
# which does not have to exist or even be accessible.
realpath() {
   _tfw_abspath -P "$1"
}

# Escape all grep(1) basic regular expression metacharacters.
escape_grep_basic() {
   local re="$1"
   local nil=''
   re="${re//[\\]/\\\\$nil}"
   re="${re//./\\.}"
   re="${re//\*/\\*}"
   re="${re//^/\\^}"
   re="${re//\$/\\$}"
   re="${re//\[/\\[}"
   re="${re//\]/\\]}"
   echo "$re"
}

# Escape all egrep(1) extended regular expression metacharacters.
escape_grep_extended() {
   local re="$1"
   local nil=''
   re="${re//[\\]/\\\\$nil}"
   re="${re//./\\.}"
   re="${re//\*/\\*}"
   re="${re//\?/\\?}"
   re="${re//+/\\+}"
   re="${re//^/\\^}"
   re="${re//\$/\\$}"
   re="${re//(/\\(}"
   re="${re//)/\\)}"
   re="${re//|/\\|}"
   re="${re//\[/\\[}"
   re="${re//{/\\{}"
   echo "$re"
}

# Executes its arguments as a command:
#  - captures the standard output and error in temporary files for later
#    examination
#  - captures the exit status for later assertions
#  - sets the $executed variable to a description of the command that was
#    executed
execute() {
   tfw_log "# execute" $(_tfw_shellarg "$@")
   _tfw_getopts execute "$@"
   shift $_tfw_getopts_shift
   _tfw_execute "$@"
}

executeOk() {
   tfw_log "# executeOk" $(_tfw_shellarg "$@")
   _tfw_getopts executeok "$@"
   _tfw_opt_exit_status=0
   _tfw_dump_on_fail --stderr
   shift $_tfw_getopts_shift
   _tfw_execute "$@"
}

# Wait until a given condition is met:
#  - can specify the timeout with --timeout=SECONDS
#  - can specify the sleep interval with --sleep=SECONDS
#  - the condition is a command that is executed repeatedly until returns zero
#    status
# where SECONDS may be fractional, eg, 1.5
wait_until() {
   tfw_log "# wait_until" $(_tfw_shellarg "$@")
   local start=$SECONDS
   _tfw_getopts wait_until "$@"
   shift $_tfw_getopts_shift
   sleep ${_tfw_opt_timeout:-$_tfw_default_timeout} &
   local timeout_pid=$!
   while true; do
      "$@" && break
      kill -0 $timeout_pid 2>/dev/null || fail "timeout"
      sleep ${_tfw_opt_sleep:-1}
   done
   local end=$SECONDS
   tfw_log "# waited for" $((end - start)) "seconds"
   return 0
}

# Executes its arguments as a command in the current shell process (not in a
# child process), so that side effects like functions setting variables will
# have effect.
#  - if the exit status is non-zero, then fails the current test
#  - otherwise, logs a message indicating the assertion passed
assert() {
   _tfw_getopts assert "$@"
   shift $_tfw_getopts_shift
   [ -z "$_tfw_message" ] && _tfw_message=$(_tfw_shellarg "$@")
   _tfw_assert "$@" || _tfw_failexit
   tfw_log "# assert $_tfw_message"
   return 0
}

assertExpr() {
   _tfw_getopts assertexpr "$@"
   shift $_tfw_getopts_shift
   local awkexpr=$(_tfw_expr_to_awkexpr "$@")
   _tfw_message="${_tfw_message+$_tfw_message }($(_tfw_shellarg \"$awkexpr\"))"
   _tfw_assert _tfw_eval_awkexpr "$awkexpr" || _tfw_failexit
   tfw_log "# assert $_tfw_message"
   return 0
}

fail() {
   _tfw_getopts fail "$@"
   shift $_tfw_getopts_shift
   [ $# -ne 0 ] && _tfw_failmsg "$1"
   _tfw_backtrace
   _tfw_failexit
}

error() {
   _tfw_getopts error "$@"
   shift $_tfw_getopts_shift
   [ $# -ne 0 ] && _tfw_errormsg "$1"
   _tfw_backtrace
   _tfw_errorexit
}

fatal() {
   [ $# -eq 0 ] && set -- "no reason given"
   _tfw_fatalmsg "$@"
   _tfw_backtrace
   _tfw_fatalexit
}

# Append a message to the test case's stdout log.  A normal 'echo' to stdout
# will also do this, but tfw_log will work even in a context that stdout (fd 1)
# is redirected.
tfw_log() {
   local ts=$(_tfw_timestamp)
   cat >&$_tfw_log_fd <<EOF
${ts##* } $*
EOF
}

# Append the contents of a file to the test case's stdout log.  A normal 'cat'
# to stdout would also do this, but tfw_cat echoes header and footer delimiter
# lines around to content to help distinguish it, and also works even in a
# context that stdout (fd 1) is redirected.
tfw_cat() {
   local header=
   local show_nonprinting=
   for file; do
      case $file in
      --stdout) 
         tfw_log "#--- ${header:-stdout of ($executed)} ---"
         cat $show_nonprinting $_tfw_tmp/stdout
         tfw_log "#---"
         header=
         show_nonprinting=
         ;;
      --stderr) 
         tfw_log "#--- ${header:-stderr of ($executed)} ---"
         cat $show_nonprinting $_tfw_tmp/stderr
         tfw_log "#---"
         header=
         show_nonprinting=
         ;;
      --header=*) header="${1#*=}";;
      -v|--show-nonprinting) show_nonprinting=-v;;
      *)
         tfw_log "#--- ${header:-$file} ---"
         cat $show_nonprinting "$file"
         tfw_log "#---"
         header=
         show_nonprinting=
         ;;
      esac
   done >&$_tfw_log_fd
}

assertExitStatus() {
   _tfw_getopts assertexitstatus "$@"
   shift $_tfw_getopts_shift
   [ -z "$_tfw_message" ] && _tfw_message="exit status ($_tfw_exitStatus) of ($executed) $*"
   _tfw_assertExpr "$_tfw_exitStatus" "$@" || _tfw_failexit
   tfw_log "# assert $_tfw_message"
   return 0
}

assertRealTime() {
   _tfw_getopts assertrealtime "$@"
   shift $_tfw_getopts_shift
   [ -z "$_tfw_message" ] && _tfw_message="real execution time ($realtime) of ($executed) $*"
   _tfw_assertExpr "$realtime" "$@" || _tfw_failexit
   tfw_log "# assert $_tfw_message"
   return 0
}

replayStdout() {
   cat $_tfw_tmp/stdout
}

replayStderr() {
   cat $_tfw_tmp/stderr
}

assertStdoutIs() {
   _tfw_assert_stdxxx_is stdout "$@" || _tfw_failexit
}

assertStderrIs() {
   _tfw_assert_stdxxx_is stderr "$@" || _tfw_failexit
}

assertStdoutLineCount() {
   _tfw_assert_stdxxx_linecount stdout "$@" || _tfw_failexit
}

assertStderrLineCount() {
   _tfw_assert_stdxxx_linecount stderr "$@" || _tfw_failexit
}

assertStdoutGrep() {
   _tfw_assert_stdxxx_grep stdout "$@" || _tfw_failexit
}

assertStderrGrep() {
   _tfw_assert_stdxxx_grep stderr "$@" || _tfw_failexit
}

assertGrep() {
   _tfw_getopts assertgrep "$@"
   shift $_tfw_getopts_shift
   if [ $# -ne 2 ]; then
      _tfw_error "incorrect arguments"
      return 254
   fi
   _tfw_dump_on_fail "$1"
   _tfw_assert_grep "$1" "$1" "$2" || _tfw_failexit
}

# Internal (private) functions that are not to be invoked directly from test
# scripts.

# Add shell quotation to the given arguments, so that when expanded using
# 'eval', the exact same argument results.  This makes argument handling fully
# immune to spaces and shell metacharacters.
_tfw_shellarg() {
   local arg
   local -a shellarg=()
   _tfw_shopt -s extglob
   for arg; do
      case "$arg" in
      +([A-Za-z_0-9.,:=+\/-])) shellarg+=("$arg");;
      *) shellarg+=("'${arg//'/'\\''}'");;
      esac
   done
   _tfw_shopt_restore
   echo "${shellarg[@]}"
}

# Echo the absolute path of the given path, using only Bash builtins.
_tfw_abspath() {
   cdopt=-L
   if [ $# -gt 1 -a "${1:0:1}" = - ]; then
      cdopt="$1"
      shift
   fi
   case "$1" in
   */)
      builtin echo $(_tfw_abspath $cdopt "${1%/}")/
      ;;
   /*/*)
      if [ -d "$1" ]; then
         (CDPATH= builtin cd $cdopt "$1" && builtin echo "$PWD")
      else
         builtin echo $(_tfw_abspath $cdopt "${1%/*}")/"${1##*/}"
      fi
      ;;
   /*)
      echo "$1"
      ;;
   */*)
      if [ -d "$1" ]; then
         (CDPATH= builtin cd $cdopt "$1" && builtin echo "$PWD")
      else
         builtin echo $(_tfw_abspath $cdopt "${1%/*}")/"${1##*/}"
      fi
      ;;
   . | ..)
      (CDPATH= builtin cd $cdopt "$1" && builtin echo "$PWD")
      ;;
   *)
      (CDPATH= builtin cd $cdopt . && builtin echo "$PWD/$1")
      ;;
   esac
}

_tfw_timestamp() {
   local ts=$(date '+%Y-%m-%d %H:%M:%S.%N')
   echo "${ts%[0-9][0-9][0-9][0-9][0-9][0-9]}"
}

_tfw_setup() {
   _tfw_phase=setup
   exec <&- 5>&1 5>&2 6>$_tfw_tmp/log.stdout 1>&6 2>$_tfw_tmp/log.stderr 7>$_tfw_tmp/log.xtrace
   BASH_XTRACEFD=7
   _tfw_log_fd=6
   _tfw_stdout=5
   _tfw_stderr=5
   if $_tfw_verbose; then
      # Find the PID of the current subshell process.  Cannot use $BASHPID
      # because MacOS only has Bash-3.2, and $BASHPID was introduced in Bash-4.
      local mypid=$($BASH -c 'echo $PPID')
      # These tail processes will die when the current subshell exits.
      tail --pid=$mypid --follow $_tfw_tmp/log.stdout >&$_tfw_stdout 2>/dev/null &
      tail --pid=$mypid --follow $_tfw_tmp/log.stderr >&$_tfw_stderr 2>/dev/null &
   fi
   export TFWUNIQUE=$_tfw_unique
   export TFWVAR=$_tfw_tmp/var
   mkdir $TFWVAR
   export TFWTMP=$_tfw_tmp/tmp
   mkdir $TFWTMP
   cd $TFWTMP
   tfw_log '# SETUP'
   case `type -t setup_$_tfw_test_name` in
   function)
      tfw_log "# call setup_$_tfw_test_name()"
      $_tfw_trace && set -x
      setup_$_tfw_test_name $_tfw_test_name
      set +x
      ;;
   *)
      tfw_log "# call setup($_tfw_test_name)"
      $_tfw_trace && set -x
      setup $_tfw_test_name
      set +x
      ;;
   esac
   tfw_log '# END SETUP'
}

_tfw_teardown() {
   _tfw_phase=teardown
   tfw_log '# TEARDOWN'
   case `type -t teardown_$_tfw_test_name` in
   function)
      tfw_log "# call teardown_$_tfw_test_name()"
      $_tfw_trace && set -x
      teardown_$_tfw_test_name
      set +x
      ;;
   *)
      tfw_log "# call teardown($_tfw_test_name)"
      $_tfw_trace && set -x
      teardown $_tfw_test_name
      set +x
      ;;
   esac
   tfw_log '# END TEARDOWN'
}

# Executes $_tfw_executable with the given arguments.
_tfw_execute() {
   executed=$(_tfw_shellarg "${_tfw_executable##*/}" "$@")
   { time -p "$_tfw_executable" "$@" >$_tfw_tmp/stdout 2>$_tfw_tmp/stderr ; } 2>$_tfw_tmp/times
   _tfw_exitStatus=$?
   # Deal with exit status.
   if [ -n "$_tfw_opt_exit_status" ]; then
      _tfw_message="exit status ($_tfw_exitStatus) of ($executed) is $_tfw_opt_exit_status"
      _tfw_dump_stderr_on_fail=true
      _tfw_assert [ "$_tfw_exitStatus" -eq "$_tfw_opt_exit_status" ] || _tfw_failexit
      tfw_log "# assert $_tfw_message"
   else
      tfw_log "# exit status of ($executed) = $_tfw_exitStatus"
   fi
   # Parse execution time report.
   if ! _tfw_parse_times_to_milliseconds real realtime_ms ||
      ! _tfw_parse_times_to_milliseconds user usertime_ms ||
      ! _tfw_parse_times_to_milliseconds sys systime_ms
   then
      tfw_log '# malformed output from time:'
      tfw_cat --header=times -v $_tfw_tmp/times
   fi
   return 0
}

_tfw_parse_times_to_milliseconds() {
   local label="$1"
   local var="$2"
   local milliseconds=$(awk '$1 == "'"$label"'" {
         value = $2
         minutes = 0
         if (match(value, "[0-9]+m")) {
            minutes = substr(value, RSTART, RLENGTH - 1)
            value = substr(value, 1, RSTART - 1) substr(value, RSTART + RLENGTH)
         }
         if (substr(value, length(value)) == "s") {
            value = substr(value, 1, length(value) - 1)
         }
         if (match(value, "^[0-9]+(\.[0-9]+)?$")) {
            seconds = value + 0
            print (minutes * 60 + seconds) * 1000
         }
      }' $_tfw_tmp/times)
   [ -z "$milliseconds" ] && return 1
   [ -n "$var" ] && eval $var=$milliseconds
   return 0
}

_tfw_assert() {
   if ! "$@"; then
      _tfw_failmsg "assertion failed: ${_tfw_message:-$*}"
      _tfw_backtrace
      return 1
   fi
   return 0
}

declare -a _tfw_opt_dump_on_fail

_tfw_dump_on_fail() {
   for arg; do
      local _found=false
      local _f
      for _f in "${_tfw_opt_dump_on_fail[@]}"; do
         if [ "$_f" = "$arg" ]; then
            _found=true
            break
         fi
      done
      $_found || _tfw_opt_dump_on_fail+=("$arg")
   done
}

_tfw_getopts() {
   local context="$1"
   shift
   _tfw_executable=
   _tfw_message=
   _tfw_opt_dump_on_fail=()
   _tfw_opt_error_on_fail=false
   _tfw_opt_exit_status=
   _tfw_opt_timeout=
   _tfw_opt_sleep=
   _tfw_opt_matches=
   _tfw_opt_line=
   _tfw_getopts_shift=0
   _tfw_shopt -s extglob
   while [ $# -ne 0 ]; do
      case "$context:$1" in
      *:--stdout) _tfw_dump_on_fail --stdout;;
      *:--stderr) _tfw_dump_on_fail --stderr;;
      assert*:--dump-on-fail=*) _tfw_dump_on_fail "${1#*=}";;
      execute:--exit-status=+([0-9])) _tfw_opt_exit_status="${1#*=}";;
      execute:--exit-status=*) _tfw_error "invalid value: $1";;
      execute*:--executable=) _tfw_error "missing value: $1";;
      execute*:--executable=*) _tfw_executable="${1#*=}";;
      wait_until:--timeout=@(+([0-9])?(.+([0-9]))|*([0-9]).+([0-9]))) _tfw_opt_timeout="${1#*=}";;
      wait_until:--timeout=*) _tfw_error "invalid value: $1";;
      wait_until:--sleep=@(+([0-9])?(.+([0-9]))|*([0-9]).+([0-9]))) _tfw_opt_sleep="${1#*=}";;
      wait_until:--sleep=*) _tfw_error "invalid value: $1";;
      assert*:--error-on-fail) _tfw_opt_error_on_fail=true;;
      assert*:--message=*) _tfw_message="${1#*=}";;
      assertgrep:--matches=+([0-9])) _tfw_opt_matches="${1#*=}";;
      assertgrep:--matches=*) _tfw_error "invalid value: $1";; 
      assertfilecontent:--line=+([0-9])) _tfw_opt_line="${1#*=}";;
      assertfilecontent:--line=*) _tfw_error "invalid value: $1";; 
      *:--) let _tfw_getopts_shift=_tfw_getopts_shift+1; shift; break;;
      *:--*) _tfw_error "unsupported option: $1";;
      *) break;;
      esac
      let _tfw_getopts_shift=_tfw_getopts_shift+1
      shift
   done
   case "$context" in
   execute*)
      if [ -z "$_tfw_executable" ]; then
         _tfw_executable="$1"
         let _tfw_getopts_shift=_tfw_getopts_shift+1
         shift
      fi
      [ -z "$_tfw_executable" ] && _tfw_error "missing executable argument"
      ;;
   esac
   _tfw_shopt_restore
   return 0
}

_tfw_expr_to_awkexpr() {
   local awkexpr=
   for arg; do
      if [ -z "${arg//[0-9]}" ]; then
         awkexpr="${awkexpr:+$awkexpr }$arg"
      else
         case $arg in
         '==' | '!=' | '<' | '<=' | '>' | '>=' | \
         '~' | '!~' | '&&' | '||' | '!' )
            awkexpr="${awkexpr:+$awkexpr }$arg"
            ;;
         *)
            arg=${arg//\\/\\\\} #} restore Vim syntax highlighting
            arg=${arg//"/\\"}
            awkexpr="${awkexpr:+$awkexpr }\"$arg\""
            ;;
         esac
      fi
   done
   echo $awkexpr
}

_tfw_eval_awkexpr() {
   local awkerrs # on separate line so we don't lose exit status
   awkerrs=$(awk "BEGIN { exit(($*) ? 0 : 1) }" </dev/null 2>&1)
   local stat=$?
   if [ -n "$awkerrs" ]; then
      _tfw_error "invalid expression: $*"
      stat=254
   fi
   return $stat
}

_tfw_assertExpr() {
   local awkexpr=$(_tfw_expr_to_awkexpr "$@")
   _tfw_assert _tfw_eval_awkexpr "$awkexpr" || _tfw_failexit
}

_tfw_assert_stdxxx_is() {
   local qual="$1"
   shift
   _tfw_getopts assertfilecontent --$qual "$@"
   shift $((_tfw_getopts_shift - 1))
   if [ $# -lt 1 ]; then
      _tfw_error "incorrect arguments"
      return 254
   fi
   case "$_tfw_opt_line" in
   '') ln -f "$_tfw_tmp/$qual" "$_tfw_tmp/content";;
   *) sed -n -e "${_tfw_opt_line}p" "$_tfw_tmp/$qual" >"$_tfw_tmp/content";;
   esac
   local message="${_tfw_message:-${_tfw_opt_line:+line $_tfw_opt_line of }$qual of ($executed) is $*}"
   echo -n "$@" >$_tfw_tmp/stdxxx_is.tmp
   if ! cmp --quiet $_tfw_tmp/stdxxx_is.tmp "$_tfw_tmp/content"; then
      _tfw_failmsg "assertion failed: $message"
      _tfw_backtrace
      return 1
   fi
   tfw_log "# assert $message"
   return 0
}

_tfw_assert_stdxxx_linecount() {
   local qual="$1"
   shift
   _tfw_getopts assertfilecontent --$qual "$@"
   shift $((_tfw_getopts_shift - 1))
   if [ $# -lt 1 ]; then
      _tfw_error "incorrect arguments"
      return 254
   fi
   local lineCount=$(( $(cat $_tfw_tmp/$qual | wc -l) + 0 ))
   [ -z "$_tfw_message" ] && _tfw_message="$qual line count ($lineCount) $*"
   _tfw_assertExpr "$lineCount" "$@" || _tfw_failexit
   tfw_log "# assert $_tfw_message"
   return 0
}

_tfw_assert_stdxxx_grep() {
   local qual="$1"
   shift
   _tfw_getopts assertgrep --$qual "$@"
   shift $((_tfw_getopts_shift - 1))
   if [ $# -ne 1 ]; then
      _tfw_error "incorrect arguments"
      return 254
   fi
   _tfw_assert_grep "$qual of ($executed)" $_tfw_tmp/$qual "$@"
}

_tfw_assert_grep() {
   local label="$1"
   local file="$2"
   local pattern="$3"
   local message=
   if ! [ -e "$file" ]; then
      _tfw_error "$file does not exist"
      ret=254
   elif ! [ -f "$file" ]; then
      _tfw_error "$file is not a regular file"
      ret=254
   elif ! [ -r "$file" ]; then
      _tfw_error "$file is not readable"
      ret=254
   else
      local matches=$(( $(grep --regexp="$pattern" "$file" | wc -l) + 0 ))
      local done=false
      local ret=0
      _tfw_shopt -s extglob
      case "$_tfw_opt_matches" in
      '')
         done=true
         message="${_tfw_message:-$label contains a line matching \"$pattern\"}"
         if [ $matches -ne 0 ]; then
            tfw_log "# assert $message"
         else
            _tfw_failmsg "assertion failed: $message"
            ret=1
         fi
         ;;
      esac
      case "$_tfw_opt_matches" in
      +([0-9]))
         done=true
         local s=$([ $_tfw_opt_matches -ne 1 ] && echo s)
         message="${_tfw_message:-$label contains exactly $_tfw_opt_matches line$s matching \"$pattern\"}"
         if [ $matches -eq $_tfw_opt_matches ]; then
            tfw_log "# assert $message"
         else
            _tfw_failmsg "assertion failed: $message"
            ret=1
         fi
         ;;
      esac
      case "$_tfw_opt_matches" in
      +([0-9])-*([0-9]))
         done=true
         local bound=${_tfw_opt_matches%-*}
         local s=$([ $bound -ne 1 ] && echo s)
         message="${_tfw_message:-$label contains at least $bound line$s matching \"$pattern\"}"
         if [ $matches -ge $bound ]; then
            tfw_log "# assert $message"
         else
            _tfw_failmsg "assertion failed: $message"
            ret=1
         fi
         ;;
      esac
      case "$_tfw_opt_matches" in
      *([0-9])-+([0-9]))
         done=true
         local bound=${_tfw_opt_matches#*-}
         local s=$([ $bound -ne 1 ] && echo s)
         message="${_tfw_message:-$label contains at most $bound line$s matching \"$pattern\"}"
         if [ $matches -le $bound ]; then
            tfw_log "# assert $message"
         else
            _tfw_failmsg "assertion failed: $message"
            ret=1
         fi
         ;;
      esac
      if ! $done; then
         _tfw_error "unsupported value for --matches=$_tfw_opt_matches"
         ret=254
      fi
      _tfw_shopt_restore
   fi
   if [ $ret -ne 0 ]; then
      _tfw_backtrace
   fi
   return $ret
}

# Write a message to the real stderr of the test script, so the user sees it
# immediately.  Also write the message to the test log, so it can be recovered
# later.
_tfw_echoerr() {
   echo "$@" >&$_tfw_stderr
   if [ $_tfw_stderr -ne 2 ]; then
      echo "$@" >&2
   fi
}

_tfw_checkBashVersion() {
   [ -z "$BASH_VERSION" ] && _tfw_fatal "not running in Bash (/bin/bash) shell"
   if [ -n "${BASH_VERSINFO[*]}" ]; then
      [ ${BASH_VERSINFO[0]} -gt 3 ] && return 0
      if [ ${BASH_VERSINFO[0]} -eq 3 ]; then
         [ ${BASH_VERSINFO[1]} -gt 2 ] && return 0
         if [ ${BASH_VERSINFO[1]} -eq 2 ]; then
            [ ${BASH_VERSINFO[2]} -ge 48 ] && return 0
         fi
      fi
   fi
   _tfw_fatal "unsupported Bash version: $BASH_VERSION"
}

_tfw_checkTerminfo() {
   _tfw_tput=false
   case $(type -p tput) in
   */tput) _tfw_tput=tput;;
   esac
}

# Return a list of test names in the _tfw_tests array variable, in the order
# that the test_TestName functions were defined.  Test names must start with
# an alphabetic character (not numeric or '_').
_tfw_find_tests() {
   _tfw_tests=()
   _tfw_shopt -s extdebug
   local name
   for name in $(builtin declare -F |
         sed -n -e '/^declare -f test_[A-Za-z]/s/^declare -f test_//p' |
         while read name; do builtin declare -F "test_$name"; done |
         sort --key 2,2n --key 3,3 |
         sed -e 's/^test_//' -e 's/[    ].*//')
   do
      local number=$((${#_tfw_tests[*]} + 1))
      local testName=
      if [ $# -eq 0 ]; then
         testName="$name"
      else
         local filter
         for filter; do
            case "$filter" in
            +([0-9]))
               if [ $number -eq $filter ]; then
                  testName="$name"
                  break
               fi
               ;;
            +([0-9])*(,+([0-9])))
               local oIFS="$IFS"
               IFS=,
               local -a numbers=($filter)
               IFS="$oIFS"
               local n
               for n in ${numbers[*]}; do
                  if [ $number -eq $n ]; then
                     testName="$name"
                     break 2
                  fi
               done
               ;;
            +([0-9])-)
               local start=${filter%-}
               if [ $number -ge $start ]; then
                  testName="$name"
                  break
               fi
               ;;
            -+([0-9]))
               local end=${filter#-}
               if [ $number -le $end ]; then
                  testName="$name"
                  break
               fi
               ;;
            +([0-9])-+([0-9]))
               local start=${filter%-*}
               local end=${filter#*-}
               if [ $number -ge $start -a $number -le $end ]; then
                  testName="$name"
                  break
               fi
               ;;
            *)
               case "$name" in
               "$filter"*) testName="$name"; break;;
               esac
               ;;
            esac
         done
      fi
      _tfw_tests+=("$testName")
   done
   _tfw_shopt_restore
}

# A "fail" event occurs when any assertion fails, and indicates that the test
# has not passed.  Other tests may still proceed.  A "fail" event during setup
# or teardown is treated as an error, not a failure.

_tfw_failmsg() {
   # A failure during setup or teardown is treated as an error.
   case $_tfw_phase in
   testcase)
      if ! $_tfw_opt_error_on_fail; then
         tfw_log "FAIL: $*"
         return 0;
      fi
      ;;
   esac
   tfw_log "ERROR: $*"
}

_tfw_backtrace() {
   tfw_log '#--- backtrace ---'
   local -i up=1
   while [ "${BASH_SOURCE[$up]}" == "${BASH_SOURCE[0]}" ]; do
      let up=up+1
   done
   local -i i=0
   while [ $up -lt ${#FUNCNAME[*]} -a "${BASH_SOURCE[$up]}" != "${BASH_SOURCE[0]}" ]; do
      tfw_log "[$i] ${FUNCNAME[$(($up-1))]}() called from ${FUNCNAME[$up]}() at line ${BASH_LINENO[$(($up-1))]} of ${BASH_SOURCE[$up]}"
      let up=up+1
      let i=i+1
   done
   tfw_log '#---'
}

_tfw_failexit() {
   # When exiting a test case due to a failure, log any diagnostic output that
   # has been requested.
   tfw_cat "${_tfw_opt_dump_on_fail[@]}"
   # A failure during setup or teardown is treated as an error.
   case $_tfw_phase in
   testcase)
      if ! $_tfw_opt_error_on_fail; then
         exit 1
      fi
      ;;
   esac
   _tfw_errorexit
}

# An "error" event prevents a test from running, so it neither passes nor fails.
# Other tests may still proceed.

_tfw_errormsg() {
   [ $# -eq 0 ] && set -- "(no message)"
   local -i up=1
   local -i top=${#FUNCNAME[*]}
   let top=top-1
   while [ $up -lt $top -a "${BASH_SOURCE[$up]}" == "${BASH_SOURCE[0]}" ]; do
      let up=up+1
   done
   tfw_log "ERROR in ${FUNCNAME[$up]}: $*"
}

_tfw_error() {
   _tfw_errormsg "ERROR: $*"
   _tfw_backtrace
   _tfw_errorexit
}

_tfw_errorexit() {
   # Do not exit process during teardown
   _tfw_result=ERROR
   case $_tfw_phase in
   teardown) [ $_tfw_status -lt 254 ] && _tfw_status=254;;
   *) exit 254;;
   esac
   return 254
}

# A "fatal" event stops the entire test run, and generally indicates an
# insurmountable problem in the test script or in the test framework itself.

_tfw_fatalmsg() {
   _tfw_echoerr "${BASH_SOURCE[1]}: FATAL: $*"
}

_tfw_fatal() {
   [ $# -eq 0 ] && set -- exiting
   _tfw_echoerr "${BASH_SOURCE[1]}: FATAL: $*"
   _tfw_fatalexit
}

_tfw_fatalexit() {
   exit 255
}

# Restore the caller's shopt preferences before returning.
_tfw_shopt_restore<|MERGE_RESOLUTION|>--- conflicted
+++ resolved
@@ -191,10 +191,6 @@
       fi
       echo "$testPosition $testNumber $testName" >"$_tfw_results_dir/$testName"
       (
-<<<<<<< HEAD
-         _tfw_unique=$!
-         echo "$testPosition $testNumber $testName" >"$_tfw_results_dir/$_tfw_unique"
-=======
          _tfw_test_name="$testName"
          # Pick a unique decimal number that must not coincide with other tests
          # being run concurrently, _including tests being run in other test
@@ -206,7 +202,6 @@
          # All files created by this test belong inside a temporary directory.
          # The path name must be kept short because it is used to construct
          # named socket paths, which have a limited length.
->>>>>>> 117a3191
          _tfw_tmp=/tmp/_tfw-$_tfw_unique
          trap '_tfw_status=$?; rm -rf "$_tfw_tmp"; exit $_tfw_status' EXIT SIGHUP SIGINT SIGTERM
          local start_time=$(_tfw_timestamp)
