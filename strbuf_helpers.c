--- conflicted
+++ resolved
@@ -19,12 +19,9 @@
 
 #include "strbuf_helpers.h"
 #include <poll.h>
-<<<<<<< HEAD
 #include <ctype.h>
-=======
 #include <string.h>
 #include <sys/wait.h>
->>>>>>> 54da59bc
 
 strbuf strbuf_append_poll_events(strbuf sb, short events)
 {
@@ -68,7 +65,6 @@
   return sb;
 }
 
-<<<<<<< HEAD
 static int is_shellmeta(char c)
 {
   return !(isalnum(c) || c == '.' || c == '-' || c == '/' || c == ':' || c == '+' || c == '_' || c == ',');
@@ -92,7 +88,9 @@
   } else {
     strbuf_puts(sb, word);
   }
-=======
+  return sb;
+}
+
 strbuf strbuf_append_exit_status(strbuf sb, int status)
 {
   if (WIFEXITED(status))
@@ -109,6 +107,5 @@
   else if (WIFCONTINUED(status))
     strbuf_sprintf(sb, "continued by signal %u (SIGCONT)", SIGCONT);
 #endif
->>>>>>> 54da59bc
   return sb;
 }